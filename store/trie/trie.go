// Adapted for Theta
// Copyright 2014 The go-ethereum Authors
// This file is part of the go-ethereum library.
//
// The go-ethereum library is free software: you can redistribute it and/or modify
// it under the terms of the GNU Lesser General Public License as published by
// the Free Software Foundation, either version 3 of the License, or
// (at your option) any later version.
//
// The go-ethereum library is distributed in the hope that it will be useful,
// but WITHOUT ANY WARRANTY; without even the implied warranty of
// MERCHANTABILITY or FITNESS FOR A PARTICULAR PURPOSE. See the
// GNU Lesser General Public License for more details.
//
// You should have received a copy of the GNU Lesser General Public License
// along with the go-ethereum library. If not, see <http://www.gnu.org/licenses/>.

// Package trie implements Merkle Patricia Tries.
package trie

import (
	"bytes"
	"fmt"
	"sync"

	"github.com/thetatoken/theta/store"
	"github.com/thetatoken/theta/store/database"

	"github.com/thetatoken/theta/common"
	"github.com/thetatoken/theta/common/metrics"
	"github.com/thetatoken/theta/crypto"
)

var (
	// emptyRoot is the known root hash of an empty trie.
	emptyRoot = common.HexToHash("56e81f171bcc55a6ff8345e692c0f86e5b48e01b996cadc001622fb5e363b421")

	// emptyState is the known hash of an empty state trie entry.
	emptyState = crypto.Keccak256Hash(nil)
)

var (
	cacheMissCounter   = metrics.NewRegisteredCounter("trie/cachemiss", nil)
	cacheUnloadCounter = metrics.NewRegisteredCounter("trie/cacheunload", nil)
)

// CacheMisses retrieves a global counter measuring the number of cache misses
// the trie had since process startup. This isn't useful for anything apart from
// trie debugging purposes.
func CacheMisses() int64 {
	return cacheMissCounter.Count()
}

// CacheUnloads retrieves a global counter measuring the number of cache unloads
// the trie did since process startup. This isn't useful for anything apart from
// trie debugging purposes.
func CacheUnloads() int64 {
	return cacheUnloadCounter.Count()
}

// LeafCallback is a callback type invoked when a trie operation reaches a leaf
// node. It's used by state sync and commit to allow handling external references
// between account and storage tries.
type LeafCallback func(leaf []byte, parent common.Hash) error

// Trie is a Merkle Patricia Trie.
// The zero value is an empty trie with no database.
// Use New to create a trie that sits on top of a database.
//
// Trie is not safe for concurrent use.
type Trie struct {
	db           *Database
	root         node
	originalRoot common.Hash

	// Cache generation values.
	// cachegen increases by one with each commit operation.
	// new nodes are tagged with the current generation and unloaded
	// when their generation is older than than cachegen-cachelimit.
	cachegen, cachelimit uint16

	mu *sync.RWMutex // Lock for commit & prune.
}

// GetDB for testing purpose only
func (t *Trie) GetDB() *Database {
	return t.db
}

// SetCacheLimit sets the number of 'cache generations' to keep.
// A cache generation is created by a call to Commit.
func (t *Trie) SetCacheLimit(l uint16) {
	t.cachelimit = l
}

// newFlag returns the cache flag value for a newly created node.
func (t *Trie) newFlag() nodeFlag {
	return nodeFlag{dirty: true, gen: t.cachegen}
}

// New creates a trie with an existing root node from db.
//
// If root is the zero hash or the sha3 hash of an empty string, the
// trie is initially empty and does not require a database. Otherwise,
// New will panic if db is nil and returns a MissingNodeError if root does
// not exist in the database. Accessing the trie loads nodes from db on demand.
func New(root common.Hash, db *Database) (*Trie, error) {
	if db == nil {
		panic("trie.New called without a database")
	}
	trie := &Trie{
		db:           db,
		originalRoot: root,
		mu:           &sync.RWMutex{},
	}
	if root != (common.Hash{}) && root != emptyRoot {
		rootnode, err := trie.resolveHash(root[:], nil)
		if err != nil {
			//logger.Debugf("trie.New, t.originalRoot: %v, t.root: %v, err: %v", trie.originalRoot.Hex(), rootnode, err)
			return nil, err
		}
		trie.root = rootnode
	}
	//logger.Debugf("trie.New, t.originalRoot: %v, root: %v, t.root: %v", trie.originalRoot.Hex(), root.Hex(), emptyRoot.Hex(), trie.root)
	return trie, nil
}

// Copy creates a copy of the trie
func (t *Trie) Copy() (*Trie, error) {
	rootHash := t.Hash()
	copiedTrie, err := New(rootHash, t.db)
	return copiedTrie, err
}

// NodeIterator returns an iterator that returns nodes of the trie. Iteration starts at
// the key after the given start key.
func (t *Trie) NodeIterator(start []byte) NodeIterator {
	return newNodeIterator(t, start)
}

// Get returns the value for key stored in the trie.
// The value bytes must not be modified by the caller.
func (t *Trie) Get(key []byte) []byte {
	res, err := t.TryGet(key)
	if err != nil {
		logger.Errorf("Unhandled trie error: %v", err)
	}
	return res
}

// TryGet returns the value for key stored in the trie.
// The value bytes must not be modified by the caller.
// If a node was not found in the database, a MissingNodeError is returned.
func (t *Trie) TryGet(key []byte) ([]byte, error) {
	key = keybytesToHex(key)
	value, newroot, didResolve, err := t.tryGet(t.root, key, 0)
	if err == nil && didResolve {
		t.root = newroot
	}
	return value, err
}

func (t *Trie) tryGet(origNode node, key []byte, pos int) (value []byte, newnode node, didResolve bool, err error) {
	switch n := (origNode).(type) {
	case nil:
		return nil, nil, false, nil
	case valueNode:
		return n, n, false, nil
	case *shortNode:
		if len(key)-pos < len(n.Key) || !bytes.Equal(n.Key, key[pos:pos+len(n.Key)]) {
			// key not found in trie
			return nil, n, false, nil
		}
		value, newnode, didResolve, err = t.tryGet(n.Val, key, pos+len(n.Key))
		if err == nil && didResolve {
			n = n.copy()
			n.Val = newnode
			n.flags.gen = t.cachegen
		}
		return value, n, didResolve, err
	case *fullNode:
		value, newnode, didResolve, err = t.tryGet(n.Children[key[pos]], key, pos+1)
		if err == nil && didResolve {
			n = n.copy()
			n.flags.gen = t.cachegen
			n.Children[key[pos]] = newnode
		}
		return value, n, didResolve, err
	case hashNode:
		child, err := t.resolveHash(n, key[:pos])
		if err != nil {
			return nil, n, true, err
		}
		value, newnode, _, err := t.tryGet(child, key, pos)
		return value, newnode, true, err
	default:
		panic(fmt.Sprintf("%T: invalid node: %v", origNode, origNode))
	}
}

// Update associates key with value in the trie. Subsequent calls to
// Get will return value. If value has length zero, any existing value
// is deleted from the trie and calls to Get will return nil.
//
// The value bytes must not be modified by the caller while they are
// stored in the trie.
func (t *Trie) Update(key, value []byte) {
	if err := t.TryUpdate(key, value); err != nil {
		logger.Errorf("Unhandled trie error: %v", err)
	}
}

// TryUpdate associates key with value in the trie. Subsequent calls to
// Get will return value. If value has length zero, any existing value
// is deleted from the trie and calls to Get will return nil.
//
// The value bytes must not be modified by the caller while they are
// stored in the trie.
//
// If a node was not found in the database, a MissingNodeError is returned.
func (t *Trie) TryUpdate(key, value []byte) error {
	k := keybytesToHex(key)
	if len(value) != 0 {
		_, n, err := t.insert(t.root, nil, k, valueNode(value))
		if err != nil {
			return err
		}
		t.root = n
	} else {
		_, n, err := t.delete(t.root, nil, k)
		if err != nil {
			return err
		}
		t.root = n
	}
	return nil
}

func (t *Trie) insert(n node, prefix, key []byte, value node) (bool, node, error) {
	if len(key) == 0 {
		if v, ok := n.(valueNode); ok {
			return !bytes.Equal(v, value.(valueNode)), value, nil
		}
		return true, value, nil
	}
	switch n := n.(type) {
	case *shortNode:
		matchlen := prefixLen(key, n.Key)
		// If the whole key matches, keep this short node as is
		// and only update the value.
		if matchlen == len(n.Key) {
			dirty, nn, err := t.insert(n.Val, append(prefix, key[:matchlen]...), key[matchlen:], value)
			if !dirty || err != nil {
				return false, n, err
			}
			return true, &shortNode{n.Key, nn, t.newFlag()}, nil
		}
		// Otherwise branch out at the index where they differ.
		branch := &fullNode{flags: t.newFlag()}
		var err error
		_, branch.Children[n.Key[matchlen]], err = t.insert(nil, append(prefix, n.Key[:matchlen+1]...), n.Key[matchlen+1:], n.Val)
		if err != nil {
			return false, nil, err
		}
		_, branch.Children[key[matchlen]], err = t.insert(nil, append(prefix, key[:matchlen+1]...), key[matchlen+1:], value)
		if err != nil {
			return false, nil, err
		}
		// Replace this shortNode with the branch if it occurs at index 0.
		if matchlen == 0 {
			return true, branch, nil
		}
		// Otherwise, replace it with a short node leading up to the branch.
		return true, &shortNode{key[:matchlen], branch, t.newFlag()}, nil

	case *fullNode:
		dirty, nn, err := t.insert(n.Children[key[0]], append(prefix, key[0]), key[1:], value)
		if !dirty || err != nil {
			return false, n, err
		}
		n = n.copy()
		n.flags = t.newFlag()
		n.Children[key[0]] = nn
		return true, n, nil

	case nil:
		return true, &shortNode{key, value, t.newFlag()}, nil

	case hashNode:
		// We've hit a part of the trie that isn't loaded yet. Load
		// the node and insert into it. This leaves all child nodes on
		// the path to the value in the trie.
		rn, err := t.resolveHash(n, prefix)
		if err != nil {
			return false, nil, err
		}
		dirty, nn, err := t.insert(rn, prefix, key, value)
		if !dirty || err != nil {
			return false, rn, err
		}
		return true, nn, nil

	default:
		panic(fmt.Sprintf("%T: invalid node: %v", n, n))
	}
}

// Delete removes any existing value for key from the trie.
func (t *Trie) Delete(key []byte) {
	if err := t.TryDelete(key); err != nil {
		logger.Errorf("Unhandled trie error: %v", err)
	}
}

// TryDelete removes any existing value for key from the trie.
// If a node was not found in the database, a MissingNodeError is returned.
func (t *Trie) TryDelete(key []byte) error {
	k := keybytesToHex(key)
	_, n, err := t.delete(t.root, nil, k)
	if err != nil {
		return err
	}
	t.root = n
	return nil
}

// delete returns the new root of the trie with key deleted.
// It reduces the trie to minimal form by simplifying
// nodes on the way up after deleting recursively.
func (t *Trie) delete(n node, prefix, key []byte) (bool, node, error) {
	switch n := n.(type) {
	case *shortNode:
		matchlen := prefixLen(key, n.Key)
		if matchlen < len(n.Key) {
			return false, n, nil // don't replace n on mismatch
		}
		if matchlen == len(key) {
			return true, nil, nil // remove n entirely for whole matches
		}
		// The key is longer than n.Key. Remove the remaining suffix
		// from the subtrie. Child can never be nil here since the
		// subtrie must contain at least two other values with keys
		// longer than n.Key.
		dirty, child, err := t.delete(n.Val, append(prefix, key[:len(n.Key)]...), key[len(n.Key):])
		if !dirty || err != nil {
			return false, n, err
		}
		switch child := child.(type) {
		case *shortNode:
			// Deleting from the subtrie reduced it to another
			// short node. Merge the nodes to avoid creating a
			// shortNode{..., shortNode{...}}. Use concat (which
			// always creates a new slice) instead of append to
			// avoid modifying n.Key since it might be shared with
			// other nodes.
			return true, &shortNode{concat(n.Key, child.Key...), child.Val, t.newFlag()}, nil
		default:
			return true, &shortNode{n.Key, child, t.newFlag()}, nil
		}

	case *fullNode:
		dirty, nn, err := t.delete(n.Children[key[0]], append(prefix, key[0]), key[1:])
		if !dirty || err != nil {
			return false, n, err
		}
		n = n.copy()
		n.flags = t.newFlag()
		n.Children[key[0]] = nn

		// Check how many non-nil entries are left after deleting and
		// reduce the full node to a short node if only one entry is
		// left. Since n must've contained at least two children
		// before deletion (otherwise it would not be a full node) n
		// can never be reduced to nil.
		//
		// When the loop is done, pos contains the index of the single
		// value that is left in n or -2 if n contains at least two
		// values.
		pos := -1
		for i, cld := range &n.Children {
			if cld != nil {
				if pos == -1 {
					pos = i
				} else {
					pos = -2
					break
				}
			}
		}
		if pos >= 0 {
			if pos != 16 {
				// If the remaining entry is a short node, it replaces
				// n and its key gets the missing nibble tacked to the
				// front. This avoids creating an invalid
				// shortNode{..., shortNode{...}}.  Since the entry
				// might not be loaded yet, resolve it just for this
				// check.
				cnode, err := t.resolve(n.Children[pos], prefix)
				if err != nil {
					return false, nil, err
				}
				if cnode, ok := cnode.(*shortNode); ok {
					k := append([]byte{byte(pos)}, cnode.Key...)
					return true, &shortNode{k, cnode.Val, t.newFlag()}, nil
				}
			}
			// Otherwise, n is replaced by a one-nibble short node
			// containing the child.
			return true, &shortNode{[]byte{byte(pos)}, n.Children[pos], t.newFlag()}, nil
		}
		// n still contains at least two values and cannot be reduced.
		return true, n, nil

	case valueNode:
		return true, nil, nil

	case nil:
		return false, nil, nil

	case hashNode:
		// We've hit a part of the trie that isn't loaded yet. Load
		// the node and delete from it. This leaves all child nodes on
		// the path to the value in the trie.
		rn, err := t.resolveHash(n, prefix)
		if err != nil {
			return false, nil, err
		}
		dirty, nn, err := t.delete(rn, prefix, key)
		if !dirty || err != nil {
			return false, rn, err
		}
		return true, nn, nil

	default:
		panic(fmt.Sprintf("%T: invalid node: %v (%v)", n, n, key))
	}
}

func concat(s1 []byte, s2 ...byte) []byte {
	r := make([]byte, len(s1)+len(s2))
	copy(r, s1)
	copy(r[len(s1):], s2)
	return r
}

func (t *Trie) resolve(n node, prefix []byte) (node, error) {
	if n, ok := n.(hashNode); ok {
		return t.resolveHash(n, prefix)
	}
	return n, nil
}

func (t *Trie) resolveHash(n hashNode, prefix []byte) (node, error) {
	cacheMissCounter.Inc(1)

	hash := common.BytesToHash(n)
	if node := t.db.node(hash, t.cachegen); node != nil {
		return node, nil
	}
	return nil, &MissingNodeError{NodeHash: hash, Path: prefix}
}

// Root returns the root hash of the trie.
// Deprecated: use Hash instead.
func (t *Trie) Root() []byte { return t.Hash().Bytes() }

// Hash returns the root hash of the trie. It does not write to the
// database and can be used even if the trie doesn't have one.
func (t *Trie) Hash() common.Hash {
	hash, cached, _ := t.hashRoot(nil, nil)
	t.root = cached
	return common.BytesToHash(hash.(hashNode))
}

// Commit writes all nodes to the trie's memory database, tracking the internal
// and external (for account tries) references.
func (t *Trie) Commit(onleaf LeafCallback) (root common.Hash, err error) {
	t.mu.RLock()
	defer t.mu.RUnlock()

	if t.db == nil {
		panic("commit called on trie with nil database")
	}
	hash, cached, err := t.hashRoot(t.db, onleaf)
	if err != nil {
		return common.Hash{}, err
	}
	t.root = cached
	t.cachegen++

	return common.BytesToHash(hash.(hashNode)), nil
}

func (t *Trie) hashRoot(db *Database, onleaf LeafCallback) (node, node, error) {
	if t.root == nil {
		return hashNode(emptyRoot.Bytes()), nil, nil
	}
	h := newHasher(t.cachegen, t.cachelimit, onleaf)
	defer returnHasherToPool(h)
	return h.hash(t.root, db, true)
}

// Prune deletes all non-referenced nodes of the Trie from DB
func (t *Trie) Prune(cb func(n []byte) bool) error {
	t.mu.RLock()
	defer t.mu.RUnlock()

<<<<<<< HEAD
	logger.Infof("Trie.Prune")
=======
>>>>>>> ee385953
	logger.Debugf("Trie.Prune, t.originalRoot: %v, t.root: %v", t.originalRoot.Hex(), t.root)

	err := t.pruneNode(t.root, cb)
	if err != nil {
		logger.Warnf("Trie.Prune error: %v", err)

		return err
	}

	logger.Debugf("Trie.Prune done")

	return nil
}

func (t *Trie) pruneNode(n node, cb func(n []byte) bool) error {
	hash, _ := n.cache()
	if hash == nil {
		return nil
	}
	ref, err := t.db.diskdb.CountReference(hash[:])
	//logger.Debugf("Trie.pruneNode, ref: %v, hash: %v", ref, hash)
	if err != nil {
		if err == store.ErrKeyNotFound {
			return nil
		}
		return err
	}
	if ref > 1 {
		//logger.Debugf("Trie.pruneNode, deference node, ref: %v, hash: %v", ref, hash)
		return t.db.diskdb.Dereference(hash[:])
	}

	err = t.pruneChildren(n, cb)
	if err != nil {
		return err
	}
	err = t.db.diskdb.Delete(hash[:])
	if err != nil && err != store.ErrKeyNotFound {
		return err
	}
	//logger.Debugf("Trie.pruneNode, delete node, hash: %v", hash)
	return nil
}

func (t *Trie) pruneChildren(nd node, cb func(n []byte) bool) error {
	var err error
	switch n := nd.(type) {
	case *shortNode:
		if _, ok := n.Val.(valueNode); !ok {
			switch m := n.Val.(type) {
			case valueNode:
				if cb != nil {
					cb(n.Val.(valueNode))
				}
			case hashNode:
				childNode := t.db.node(common.BytesToHash(m[:]), 0)
				err = t.pruneNode(childNode, cb)
				if err != nil {
					return err
				}
			case *shortNode:
				t.pruneNode(m, cb)
			case *fullNode:
				t.pruneNode(m, cb)
			default:
			}
		} else {
			if cb != nil {
				cb(n.Val.(valueNode))
			}
		}
	case *fullNode:
		for i := 0; i < 16; i++ {
			if n.Children[i] != nil {
				switch m := n.Children[i].(type) {
				case valueNode:
					if cb != nil {
						cb(n.Children[i].(valueNode))
					}
				case hashNode:
					hashNode := n.Children[i].(hashNode)
					childNode := t.db.node(common.BytesToHash(hashNode[:]), 0)
					err = t.pruneNode(childNode, cb)
					if err != nil {
						return err
					}
				case *shortNode:
					if _, ok := m.Val.(valueNode); !ok {
						hashNode := m.Val.(hashNode)
						childNode := t.db.node(common.BytesToHash(hashNode[:]), 0)
						err = t.pruneNode(childNode, cb)
						if err != nil {
							return err
						}
					}
				case *fullNode:
					return t.pruneNode(m, cb)
				default:
				}
			}
		}
	default:
	}

	return nil
}

func FmtNode(node node, ind string, level int, db database.Database, cb func([]byte) string) string {
	var resp string
	switch m := node.(type) {
	case valueNode:
		resp += cb([]byte(m))
	case hashNode:
		resp += fmtHashNode(m, ind, level, db, cb)
	case *shortNode:
		resp += fmtShortNode(m, ind, level, db, cb)
	case *fullNode:
		resp += fmtFullNode(m, ind+"  ", level, db, cb)
	default:
	}
	return resp
}

func fmtFullNode(n *fullNode, ind string, level int, db database.Database, cb func([]byte) string) string {
	if level <= 0 {
		return fmt.Sprintf("%v", n.fstring(ind+"  "))
	}
	resp := fmt.Sprintf("\n%s[\n", ind)
	for i, node := range &n.Children {
		if node == nil {
			resp += fmt.Sprintf("%s%s: <nil>\n", ind+"  ", indices[i])
		} else {
			switch m := node.(type) {
			case valueNode:
				resp += fmt.Sprintf("%s%s: %v\n", ind+"  ", indices[i], cb([]byte(m)))
			case hashNode:
				resp += fmt.Sprintf("%s%s: %v\n", ind+"  ", indices[i], fmtHashNode(m, ind+"  ", level+1, db, cb))
			case *shortNode:
				resp += fmt.Sprintf("%s%s: %v\n", ind+"  ", indices[i], fmtShortNode(m, ind+"  ", level+1, db, cb))
			case *fullNode:
				resp += fmt.Sprintf("%s%s: %v\n", ind+"  ", indices[i], fmtFullNode(m, ind+"  ", level+1, db, cb))
			default:
			}
		}
	}
	return resp + fmt.Sprintf("%s]\n", ind)
}

func fmtShortNode(n *shortNode, ind string, level int, db database.Database, cb func([]byte) string) string {
	if level <= 0 {
		return fmt.Sprintf("%v", n.Val.fstring(ind+"  "))
	}
	return fmt.Sprintf("(%x: %v)", n.Key, FmtNode(n.Val, ind, level-1, db, cb))
}

func fmtHashNode(n hashNode, ind string, level int, db database.Database, cb func([]byte) string) string {
	if level <= 0 {
		return fmt.Sprintf("%v", n.fstring(ind+"  "))
	}
	value, err := db.Get([]byte(n))
	if err != nil {
		panic(err)
	}
	nd, err := decodeNode([]byte(n), value, 0)
	if err != nil {
		panic(err)
	}
	return fmt.Sprintf("<%v>", FmtNode(nd, ind, level-1, db, cb))
}<|MERGE_RESOLUTION|>--- conflicted
+++ resolved
@@ -505,10 +505,6 @@
 	t.mu.RLock()
 	defer t.mu.RUnlock()
 
-<<<<<<< HEAD
-	logger.Infof("Trie.Prune")
-=======
->>>>>>> ee385953
 	logger.Debugf("Trie.Prune, t.originalRoot: %v, t.root: %v", t.originalRoot.Hex(), t.root)
 
 	err := t.pruneNode(t.root, cb)
