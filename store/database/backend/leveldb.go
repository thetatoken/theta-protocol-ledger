// Adapted for Theta
// Copyright 2014 The go-ethereum Authors
// This file is part of the go-ethereum library.
//
// The go-ethereum library is free software: you can redistribute it and/or modify
// it under the terms of the GNU Lesser General Public License as published by
// the Free Software Foundation, either version 3 of the License, or
// (at your option) any later version.
//
// The go-ethereum library is distributed in the hope that it will be useful,
// but WITHOUT ANY WARRANTY; without even the implied warranty of
// MERCHANTABILITY or FITNESS FOR A PARTICULAR PURPOSE. See the
// GNU Lesser General Public License for more details.
//
// You should have received a copy of the GNU Lesser General Public License
// along with the go-ethereum library. If not, see <http://www.gnu.org/licenses/>.

package backend

import (
	"fmt"
	"strconv"
	"strings"
	"sync"
	"time"

	log "github.com/sirupsen/logrus"
	"github.com/syndtr/goleveldb/leveldb"
	"github.com/syndtr/goleveldb/leveldb/errors"
	"github.com/syndtr/goleveldb/leveldb/filter"
	"github.com/syndtr/goleveldb/leveldb/iterator"
	"github.com/syndtr/goleveldb/leveldb/opt"
	"github.com/syndtr/goleveldb/leveldb/util"
	"github.com/thetatoken/ukulele/common/metrics"
	"github.com/thetatoken/ukulele/store"
	"github.com/thetatoken/ukulele/store/database"
)

const (
	writePauseWarningThrottler = 1 * time.Minute
)

var OpenFileLimit = 64

type LDBDatabase struct {
	fn    string      // filename for reporting
	db    *leveldb.DB // LevelDB instance
	refdb *leveldb.DB // LevelDB instance for references

	compTimeMeter    metrics.Meter // Meter for measuring the total time spent in database compaction
	compReadMeter    metrics.Meter // Meter for measuring the data read during compaction
	compWriteMeter   metrics.Meter // Meter for measuring the data written during compaction
	writeDelayNMeter metrics.Meter // Meter for measuring the write delay number due to database compaction
	writeDelayMeter  metrics.Meter // Meter for measuring the write delay duration due to database compaction
	diskReadMeter    metrics.Meter // Meter for measuring the effective amount of data read
	diskWriteMeter   metrics.Meter // Meter for measuring the effective amount of data written

	quitLock sync.Mutex      // Mutex protecting the quit channel access
	quitChan chan chan error // Quit channel to stop the metrics collection before closing the database
}

// NewLDBDatabase returns a LevelDB wrapped object.
func NewLDBDatabase(file string, reffile string, cache int, handles int) (*LDBDatabase, error) {
	// Ensure we have some minimal caching and file guarantees
	if cache < 16 {
		cache = 16
	}
	if handles < 16 {
		handles = 16
	}
	log.Infof("Allocated cache and file handles, cache: %v, handles: %v", cache, handles)

	// Open the db and recover any potential corruptions
	db, err := leveldb.OpenFile(file, &opt.Options{
		OpenFilesCacheCapacity: handles,
		BlockCacheCapacity:     cache / 2 * opt.MiB,
		WriteBuffer:            cache / 4 * opt.MiB, // Two of these are used internally
		Filter:                 filter.NewBloomFilter(10),
	})
	if _, corrupted := err.(*errors.ErrCorrupted); corrupted {
		db, err = leveldb.RecoverFile(file, nil)
	}
	// (Re)check for errors and abort if opening of the db failed
	if err != nil {
		return nil, err
	}

	// Open the reference db and recover any potential corruptions
	refdb, err := leveldb.OpenFile(reffile, &opt.Options{
		OpenFilesCacheCapacity: handles,
		BlockCacheCapacity:     cache / 2 * opt.MiB,
		WriteBuffer:            cache / 4 * opt.MiB, // Two of these are used internally
		Filter:                 filter.NewBloomFilter(10),
	})
	if _, corrupted := err.(*errors.ErrCorrupted); corrupted {
		refdb, err = leveldb.RecoverFile(reffile, nil)
	}
	// (Re)check for errors and abort if opening of the db failed
	if err != nil {
		return nil, err
	}

	return &LDBDatabase{
		fn:    file,
		db:    db,
		refdb: refdb,
	}, nil
}

// Path returns the path to the database directory.
func (db *LDBDatabase) Path() string {
	return db.fn
}

// Put puts the given key / value to the queue
func (db *LDBDatabase) Put(key []byte, value []byte) error {
	return db.db.Put(key, value, nil)
}

func (db *LDBDatabase) Has(key []byte) (bool, error) {
	return db.db.Has(key, nil)
}

// Get returns the given key if it's present.
func (db *LDBDatabase) Get(key []byte) ([]byte, error) {
	dat, err := db.db.Get(key, nil)
	if err != nil {
		return nil, err
	}
	return dat, nil
}

// Delete deletes the key from the queue and database
func (db *LDBDatabase) Delete(key []byte) error {
	return db.db.Delete(key, nil)
}

func (db *LDBDatabase) Reference(key []byte) error {
<<<<<<< HEAD
	// TODO
	return nil
}

func (db *LDBDatabase) Dereference(key []byte) error {
	// TODO
=======
	// check if k/v exists
	value, err := db.Get(key)
	if err != nil {
		return err
	}
	if value == nil {
		return store.ErrKeyNotFound
	}

	var ref int
	dat, err := db.refdb.Get(key, nil)
	if err != nil {
		return err
	}
	if dat == nil {
		ref = 1
	} else {
		ref, err = strconv.Atoi(string(dat))
		if err != nil {
			return err
		}
		ref++
	}
	return db.refdb.Put(key, []byte(strconv.Itoa(ref)), nil)
}

func (db *LDBDatabase) Dereference(key []byte) error {
	// check if k/v exists
	value, err := db.Get(key)
	if err != nil {
		return err
	}
	if value == nil {
		return store.ErrKeyNotFound
	}

	var ref int
	dat, err := db.refdb.Get(key, nil)
	if err != nil {
		return err
	}
	if dat != nil {
		ref, err = strconv.Atoi(string(dat))
		if err != nil {
			return err
		}
		if ref > 0 {
			return db.refdb.Put(key, []byte(strconv.Itoa(ref-1)), nil)
		}
	}
>>>>>>> 223ab89c
	return nil
}

func (db *LDBDatabase) CountReference(key []byte) (int, error) {
<<<<<<< HEAD
	// TODO
	return 0, nil
=======
	dat, err := db.refdb.Get(key, nil)
	if err != nil {
		return 0, err
	}
	if dat == nil {
		return 0, nil
	} else {
		ref, err := strconv.Atoi(string(dat))
		if err != nil {
			return 0, err
		}
		return ref, nil
	}
>>>>>>> 223ab89c
}

func (db *LDBDatabase) NewIterator() iterator.Iterator {
	return db.db.NewIterator(nil, nil)
}

// NewIteratorWithPrefix returns a iterator to iterate over subset of database content with a particular prefix.
func (db *LDBDatabase) NewIteratorWithPrefix(prefix []byte) iterator.Iterator {
	return db.db.NewIterator(util.BytesPrefix(prefix), nil)
}

func (db *LDBDatabase) Close() {
	// Stop the metrics collection to avoid internal database races
	db.quitLock.Lock()
	defer db.quitLock.Unlock()

	if db.quitChan != nil {
		errc := make(chan error)
		db.quitChan <- errc
		if err := <-errc; err != nil {
			log.Errorf("Metrics collection failed, err: %v", err)
		}
		db.quitChan = nil
	}
	err := db.db.Close()
	if err == nil {
		log.Infof("Database closed")
	} else {
		log.Errorf("Failed to close database, err: %v", err)
	}
}

func (db *LDBDatabase) LDB() *leveldb.DB {
	return db.db
}

// Meter configures the database metrics collectors and
func (db *LDBDatabase) Meter(prefix string) {
	if metrics.Enabled {
		// Initialize all the metrics collector at the requested prefix
		db.compTimeMeter = metrics.NewRegisteredMeter(prefix+"compact/time", nil)
		db.compReadMeter = metrics.NewRegisteredMeter(prefix+"compact/input", nil)
		db.compWriteMeter = metrics.NewRegisteredMeter(prefix+"compact/output", nil)
		db.diskReadMeter = metrics.NewRegisteredMeter(prefix+"disk/read", nil)
		db.diskWriteMeter = metrics.NewRegisteredMeter(prefix+"disk/write", nil)
	}
	// Initialize write delay metrics no matter we are in metric mode or not.
	db.writeDelayMeter = metrics.NewRegisteredMeter(prefix+"compact/writedelay/duration", nil)
	db.writeDelayNMeter = metrics.NewRegisteredMeter(prefix+"compact/writedelay/counter", nil)

	// Create a quit channel for the periodic collector and run it
	db.quitLock.Lock()
	db.quitChan = make(chan chan error)
	db.quitLock.Unlock()

	go db.meter(3 * time.Second)
}

// meter periodically retrieves internal leveldb counters and reports them to
// the metrics subsystem.
//
// This is how a stats table look like (currently):
//   Compactions
//    Level |   Tables   |    Size(MB)   |    Time(sec)  |    Read(MB)   |   Write(MB)
//   -------+------------+---------------+---------------+---------------+---------------
//      0   |          0 |       0.00000 |       1.27969 |       0.00000 |      12.31098
//      1   |         85 |     109.27913 |      28.09293 |     213.92493 |     214.26294
//      2   |        523 |    1000.37159 |       7.26059 |      66.86342 |      66.77884
//      3   |        570 |    1113.18458 |       0.00000 |       0.00000 |       0.00000
//
// This is how the write delay look like (currently):
// DelayN:5 Delay:406.604657ms Paused: false
//
// This is how the iostats look like (currently):
// Read(MB):3895.04860 Write(MB):3654.64712
func (db *LDBDatabase) meter(refresh time.Duration) {
	// Create the counters to store current and previous compaction values
	compactions := make([][]float64, 2)
	for i := 0; i < 2; i++ {
		compactions[i] = make([]float64, 3)
	}
	// Create storage for iostats.
	var iostats [2]float64

	// Create storage and warning log tracer for write delay.
	var (
		delaystats      [2]int64
		lastWritePaused time.Time
	)

	var (
		errc chan error
		merr error
	)

	// Iterate ad infinitum and collect the stats
	for i := 1; errc == nil && merr == nil; i++ {
		// Retrieve the database stats
		stats, err := db.db.GetProperty("leveldb.stats")
		if err != nil {
			log.Errorf("Failed to read database stats, err: %v", err)
			merr = err
			continue
		}
		// Find the compaction table, skip the header
		lines := strings.Split(stats, "\n")
		for len(lines) > 0 && strings.TrimSpace(lines[0]) != "Compactions" {
			lines = lines[1:]
		}
		if len(lines) <= 3 {
			log.Errorf("Compaction table not found")
			merr = errors.New("compaction table not found")
			continue
		}
		lines = lines[3:]

		// Iterate over all the table rows, and accumulate the entries
		for j := 0; j < len(compactions[i%2]); j++ {
			compactions[i%2][j] = 0
		}
		for _, line := range lines {
			parts := strings.Split(line, "|")
			if len(parts) != 6 {
				break
			}
			for idx, counter := range parts[3:] {
				value, err := strconv.ParseFloat(strings.TrimSpace(counter), 64)
				if err != nil {
					log.Errorf("Compaction entry parsing failed, err: %v", err)
					merr = err
					continue
				}
				compactions[i%2][idx] += value
			}
		}
		// Update all the requested meters
		if db.compTimeMeter != nil {
			db.compTimeMeter.Mark(int64((compactions[i%2][0] - compactions[(i-1)%2][0]) * 1000 * 1000 * 1000))
		}
		if db.compReadMeter != nil {
			db.compReadMeter.Mark(int64((compactions[i%2][1] - compactions[(i-1)%2][1]) * 1024 * 1024))
		}
		if db.compWriteMeter != nil {
			db.compWriteMeter.Mark(int64((compactions[i%2][2] - compactions[(i-1)%2][2]) * 1024 * 1024))
		}

		// Retrieve the write delay statistic
		writedelay, err := db.db.GetProperty("leveldb.writedelay")
		if err != nil {
			log.Errorf("Failed to read database write delay statistic, err: %v", err)
			merr = err
			continue
		}
		var (
			delayN        int64
			delayDuration string
			duration      time.Duration
			paused        bool
		)
		if n, err := fmt.Sscanf(writedelay, "DelayN:%d Delay:%s Paused:%t", &delayN, &delayDuration, &paused); n != 3 || err != nil {
			log.Errorf("Write delay statistic not found")
			merr = err
			continue
		}
		duration, err = time.ParseDuration(delayDuration)
		if err != nil {
			log.Errorf("Failed to parse delay duration, err: %v", err)
			merr = err
			continue
		}
		if db.writeDelayNMeter != nil {
			db.writeDelayNMeter.Mark(delayN - delaystats[0])
		}
		if db.writeDelayMeter != nil {
			db.writeDelayMeter.Mark(duration.Nanoseconds() - delaystats[1])
		}
		// If a warning that db is performing compaction has been displayed, any subsequent
		// warnings will be withheld for one minute not to overwhelm the user.
		if paused && delayN-delaystats[0] == 0 && duration.Nanoseconds()-delaystats[1] == 0 &&
			time.Now().After(lastWritePaused.Add(writePauseWarningThrottler)) {
			log.Warnf("Database compacting, degraded performance")
			lastWritePaused = time.Now()
		}
		delaystats[0], delaystats[1] = delayN, duration.Nanoseconds()

		// Retrieve the database iostats.
		ioStats, err := db.db.GetProperty("leveldb.iostats")
		if err != nil {
			log.Errorf("Failed to read database iostats, err: %v", err)
			merr = err
			continue
		}
		var nRead, nWrite float64
		parts := strings.Split(ioStats, " ")
		if len(parts) < 2 {
			log.Errorf("Bad syntax of ioStats, ioStats: %v", ioStats)
			merr = fmt.Errorf("bad syntax of ioStats %s", ioStats)
			continue
		}
		if n, err := fmt.Sscanf(parts[0], "Read(MB):%f", &nRead); n != 1 || err != nil {
			log.Errorf("Bad syntax of read entry, entry: %v", parts[0])
			merr = err
			continue
		}
		if n, err := fmt.Sscanf(parts[1], "Write(MB):%f", &nWrite); n != 1 || err != nil {
			log.Errorf("Bad syntax of write entry, entry: %v", parts[1])
			merr = err
			continue
		}
		if db.diskReadMeter != nil {
			db.diskReadMeter.Mark(int64((nRead - iostats[0]) * 1024 * 1024))
		}
		if db.diskWriteMeter != nil {
			db.diskWriteMeter.Mark(int64((nWrite - iostats[1]) * 1024 * 1024))
		}
		iostats[0], iostats[1] = nRead, nWrite

		// Sleep a bit, then repeat the stats collection
		select {
		case errc = <-db.quitChan:
			// Quit requesting, stop hammering the database
		case <-time.After(refresh):
			// Timeout, gather a new set of stats
		}
	}

	if errc == nil {
		errc = <-db.quitChan
	}
	errc <- merr
}

func (db *LDBDatabase) NewBatch() database.Batch {
	return &ldbBatch{db: db.db, refdb: db.refdb, b: new(leveldb.Batch), references: make(map[string]int)}
}

type ldbBatch struct {
	db         *leveldb.DB
	refdb      *leveldb.DB
	b          *leveldb.Batch
	references map[string]int
	size       int
}

func (b *ldbBatch) Put(key, value []byte) error {
	b.b.Put(key, value)
	b.size += len(value)
	return nil
}

func (b *ldbBatch) Delete(key []byte) error {
	b.b.Delete(key)
	b.size += 1
	return nil
}

func (b *ldbBatch) Reference(key []byte) error {
<<<<<<< HEAD
	// TODO
=======
	b.references[string(key)]++
	b.size++
>>>>>>> 223ab89c
	return nil
}

func (b *ldbBatch) Dereference(key []byte) error {
<<<<<<< HEAD
	// TODO
=======
	b.references[string(key)]--
	b.size++
>>>>>>> 223ab89c
	return nil
}

func (b *ldbBatch) Write() error {
	err := b.db.Write(b.b, nil)

	for k, v := range b.references {
		if v == 0 {
			// refs and derefs canceled out
			delete(b.references, k)
		}
	}

	numRefs := len(b.references)
	if numRefs > 0 {
		semRefs := make(chan bool, numRefs)
		for k, v := range b.references {
			go func() {
				// check if k/v exists
				value, err := b.db.Get([]byte(k), nil)
				if err != nil || value == nil {
					return
				}

				var ref int
				dat, err := b.refdb.Get([]byte(k), nil)
				if err != nil {
					return
				}
				if dat == nil {
					ref = v
				} else {
					ref, err = strconv.Atoi(string(dat))
					if err != nil {
						return
					}
					ref = ref + v
				}
				if ref < 0 {
					ref = 0
				}
				b.refdb.Put([]byte(k), []byte(strconv.Itoa(ref)), nil)

				semRefs <- true
			}()
		}
		for j := 0; j < numRefs; j++ {
			<-semRefs
		}
	}

	return err
}

func (b *ldbBatch) ValueSize() int {
	return b.size
}

func (b *ldbBatch) Reset() {
	b.b.Reset()
	b.size = 0
}

type table struct {
	db     database.Database
	prefix string
}

// NewTable returns a Database object that prefixes all keys with a given
// string.
func NewTable(db database.Database, prefix string) database.Database {
	return &table{
		db:     db,
		prefix: prefix,
	}
}

func (dt *table) Put(key []byte, value []byte) error {
	return dt.db.Put(append([]byte(dt.prefix), key...), value)
}

func (dt *table) Has(key []byte) (bool, error) {
	return dt.db.Has(append([]byte(dt.prefix), key...))
}

func (dt *table) Get(key []byte) ([]byte, error) {
	return dt.db.Get(append([]byte(dt.prefix), key...))
}

func (dt *table) Delete(key []byte) error {
	return dt.db.Delete(append([]byte(dt.prefix), key...))
}

func (dt *table) Reference(key []byte) error {
	return dt.db.Reference(append([]byte(dt.prefix), key...))
}

func (dt *table) Dereference(key []byte) error {
	return dt.db.Dereference(append([]byte(dt.prefix), key...))
}

<<<<<<< HEAD
func (db *table) CountReference(key []byte) (int, error) {
	return 0, nil
=======
func (dt *table) CountReference(key []byte) (int, error) {
	return dt.db.CountReference(key)
>>>>>>> 223ab89c
}

func (dt *table) Close() {
	// Do nothing; don't close the underlying DB.
}

type tableBatch struct {
	batch  database.Batch
	prefix string
}

// NewTableBatch returns a Batch object which prefixes all keys with a given string.
func NewTableBatch(db database.Database, prefix string) database.Batch {
	return &tableBatch{db.NewBatch(), prefix}
}

func (dt *table) NewBatch() database.Batch {
	return &tableBatch{dt.db.NewBatch(), dt.prefix}
}

func (tb *tableBatch) Put(key, value []byte) error {
	return tb.batch.Put(append([]byte(tb.prefix), key...), value)
}

func (tb *tableBatch) Delete(key []byte) error {
	return tb.batch.Delete(append([]byte(tb.prefix), key...))
}

func (tb *tableBatch) Reference(key []byte) error {
	return tb.batch.Reference(append([]byte(tb.prefix), key...))
}

func (tb *tableBatch) Dereference(key []byte) error {
	return tb.batch.Dereference(append([]byte(tb.prefix), key...))
}

func (tb *tableBatch) Write() error {
	return tb.batch.Write()
}

func (tb *tableBatch) ValueSize() int {
	return tb.batch.ValueSize()
}

func (tb *tableBatch) Reset() {
	tb.batch.Reset()
}<|MERGE_RESOLUTION|>--- conflicted
+++ resolved
@@ -136,14 +136,6 @@
 }
 
 func (db *LDBDatabase) Reference(key []byte) error {
-<<<<<<< HEAD
-	// TODO
-	return nil
-}
-
-func (db *LDBDatabase) Dereference(key []byte) error {
-	// TODO
-=======
 	// check if k/v exists
 	value, err := db.Get(key)
 	if err != nil {
@@ -194,15 +186,10 @@
 			return db.refdb.Put(key, []byte(strconv.Itoa(ref-1)), nil)
 		}
 	}
->>>>>>> 223ab89c
 	return nil
 }
 
 func (db *LDBDatabase) CountReference(key []byte) (int, error) {
-<<<<<<< HEAD
-	// TODO
-	return 0, nil
-=======
 	dat, err := db.refdb.Get(key, nil)
 	if err != nil {
 		return 0, err
@@ -216,7 +203,6 @@
 		}
 		return ref, nil
 	}
->>>>>>> 223ab89c
 }
 
 func (db *LDBDatabase) NewIterator() iterator.Iterator {
@@ -474,22 +460,14 @@
 }
 
 func (b *ldbBatch) Reference(key []byte) error {
-<<<<<<< HEAD
-	// TODO
-=======
 	b.references[string(key)]++
 	b.size++
->>>>>>> 223ab89c
 	return nil
 }
 
 func (b *ldbBatch) Dereference(key []byte) error {
-<<<<<<< HEAD
-	// TODO
-=======
 	b.references[string(key)]--
 	b.size++
->>>>>>> 223ab89c
 	return nil
 }
 
@@ -591,13 +569,8 @@
 	return dt.db.Dereference(append([]byte(dt.prefix), key...))
 }
 
-<<<<<<< HEAD
-func (db *table) CountReference(key []byte) (int, error) {
-	return 0, nil
-=======
 func (dt *table) CountReference(key []byte) (int, error) {
 	return dt.db.CountReference(key)
->>>>>>> 223ab89c
 }
 
 func (dt *table) Close() {
