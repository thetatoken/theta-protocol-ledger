--- conflicted
+++ resolved
@@ -84,13 +84,8 @@
 	privKey, _, _ := crypto.GenerateKeyPair()
 	valMgr := consensus.NewFixedValidatorManager()
 	db := kvstore.NewKVStore(backend.NewMemDatabase())
-<<<<<<< HEAD
 	dispatch := dispatcher.NewDispatcher(net1, nil)
-	consensus := consensus.NewConsensusEngine(nil, db, initChain, dispatch, valMgr)
-=======
-	dispatch := dispatcher.NewDispatcher(net1)
 	consensus := consensus.NewConsensusEngine(privKey, db, initChain, dispatch, valMgr)
->>>>>>> dc768eb2
 	mockMsgConsumer := NewMockMessageConsumer()
 
 	sm := NewSyncManager(initChain, consensus, net1, nil, dispatch, mockMsgConsumer)
