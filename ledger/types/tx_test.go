package types

import (
	"encoding/hex"
	"fmt"
	"math/big"
	"testing"

	"github.com/stretchr/testify/assert"
	"github.com/stretchr/testify/require"
	"github.com/thetatoken/ukulele/common"
	"github.com/thetatoken/ukulele/core"
)

var chainID string = "test_chain"

func TestCoinbaseTxSignable(t *testing.T) {
	chainID := "test_chain_id"
	va1PrivAcc := PrivAccountFromSecret("validator1")

	coinbaseTx := &CoinbaseTx{
		Proposer: NewTxInput(va1PrivAcc.PrivKey.PublicKey(), NewCoins(0, 0), 1),
		Outputs: []TxOutput{
			TxOutput{
				Address: getTestAddress("validator1"),
				Coins:   Coins{ThetaWei: big.NewInt(333), GammaWei: big.NewInt(0)},
			},
			TxOutput{
				Address: getTestAddress("validator1"),
				Coins:   Coins{ThetaWei: big.NewInt(444), GammaWei: big.NewInt(0)},
			},
		},
		BlockHeight: 10,
	}
	signBytes := coinbaseTx.SignBytes(chainID)
	signBytesHex := fmt.Sprintf("%X", signBytes)
	expected := "8D746573745F636861696E5F69640A9F010A610A14B23369B1225E72332462A75C1B7F509A805E3D6E1200180122002A43124104F584D8724624D250A1EA8FB24BF4D934EE55E53A1D03C9386E630033079484E215E86145F4CD5BD943A75792F28643BCB1ABB37A29C6F8CF2A1EA1615A3CA9C4121B0A1476616C696461746F723100000000000000000000120310CD02121B0A1476616C696461746F723100000000000000000000120310BC03180A"

	assert.Equal(t, expected, signBytesHex,
		"Got unexpected sign string for CoinbaseTx. Expected:\n%v\nGot:\n%v", expected, signBytesHex)
}

func TestCoinbaseTxProto(t *testing.T) {
	assert, require := assert.New(t), require.New(t)

	chainID := "test_chain_id"
	va1PrivAcc := PrivAccountFromSecret("validator1")
	va2PrivAcc := PrivAccountFromSecret("validator2")

	// Construct a CoinbaseTx signature
	tx := &CoinbaseTx{
		Proposer: NewTxInput(va1PrivAcc.PrivKey.PublicKey(), NewCoins(0, 0), 1),
		Outputs: []TxOutput{
			TxOutput{
				Address: va2PrivAcc.PrivKey.PublicKey().Address(),
				Coins:   Coins{ThetaWei: big.NewInt(8), GammaWei: big.NewInt(0)},
			},
		},
		BlockHeight: 10,
	}
	tx.Proposer.Signature = va1PrivAcc.Sign(tx.SignBytes(chainID))

	b, err := TxToBytes(tx)
	require.Nil(err)
	txs, err := TxFromBytes(b)
	require.Nil(err)
	tx2 := txs.(*CoinbaseTx)

	// make sure they are the same!
	signBytes := tx.SignBytes(chainID)
	signBytes2 := tx2.SignBytes(chainID)

	fmt.Printf(">>>>> tx : %v\n", tx)
	fmt.Printf(">>>>> tx2: %v\n", tx2)

	fmt.Printf(">>>>> signBytes : %v\n", hex.EncodeToString(signBytes))
	fmt.Printf(">>>>> signBytes2: %v\n", hex.EncodeToString(signBytes2))

	assert.Equal(signBytes, signBytes2)
	assert.Equal(tx, tx2)

	// sign this thing
	sig := va1PrivAcc.Sign(signBytes)
	// we handle both raw sig and wrapped sig the same
	tx.SetSignature(va1PrivAcc.PrivKey.PublicKey().Address(), sig)
	tx2.SetSignature(va1PrivAcc.PrivKey.PublicKey().Address(), sig)
	assert.Equal(tx, tx2)

	b, err = TxToBytes(tx)
	require.Nil(err)
	txs, err = TxFromBytes(b)
	require.Nil(err)
	tx2 = txs.(*CoinbaseTx)

	// and make sure the sig is preserved
	assert.Equal(tx, tx2)
	assert.False(tx2.Proposer.Signature.IsEmpty())
}

/*
func TestCoinbaseTxRLP(t *testing.T) {
	assert, require := assert.New(t), require.New(t)

	chainID := "test_chain_id"
	va1PrivAcc := PrivAccountFromSecret("validator1")
	va2PrivAcc := PrivAccountFromSecret("validator2")

	// Construct a CoinbaseTx signature
	tx := &CoinbaseTx{
		Proposer: NewTxInput(va1PrivAcc.PrivKey.PublicKey(), Coins{{"", 0}}, 1),
		Outputs: []TxOutput{
			TxOutput{
				Address: va2PrivAcc.PrivKey.PublicKey().Address(),
				Coins:   Coins{{"foo", 8}},
			},
		},
		BlockHeight: 10,
	}
	tx.Proposer.Signature = va1PrivAcc.Sign(tx.SignBytes(chainID))

	b, err := rlp.EncodeToBytes(tx)
	require.Nil(err)

	var txs Tx
	err = rlp.DecodeBytes(b, &txs)
	require.Nil(err, &txs)
	tx2 := txs.(*CoinbaseTx)

	// make sure they are the same!
	signBytes := tx.SignBytes(chainID)
	signBytes2 := tx2.SignBytes(chainID)

	fmt.Printf(">>>>> tx : %v\n", tx)
	fmt.Printf(">>>>> tx2: %v\n", tx2)

	fmt.Printf(">>>>> signBytes : %v\n", hex.EncodeToString(signBytes))
	fmt.Printf(">>>>> signBytes2: %v\n", hex.EncodeToString(signBytes2))

	//assert.Equal(signBytes, signBytes2)
	assert.Equal(tx, tx2)

	// // sign this thing
	// sig := va1PrivAcc.Sign(signBytes)
	// // we handle both raw sig and wrapped sig the same
	// tx.SetSignature(va1PrivAcc.PrivKey.PublicKey().Address(), sig)
	// tx2.SetSignature(va1PrivAcc.PrivKey.PublicKey().Address(), sig)
	// assert.Equal(tx, &tx2)

	// // let's marshal / unmarshal this with signature
	// js, err = json.Marshal(tx)
	// require.Nil(err)
	// // fmt.Println(string(js))
	// err = json.Unmarshal(js, &tx2)
	// require.Nil(err)

	// // and make sure the sig is preserved
	// assert.Equal(tx, &tx2)
	// assert.False(tx2.Proposer.Signature.IsEmpty())
}
*/

func TestSlashTxSignable(t *testing.T) {
	va1PrivAcc := PrivAccountFromSecret("validator1")
	slashTx := &SlashTx{
		Proposer:        NewTxInput(va1PrivAcc.PrivKey.PublicKey(), NewCoins(0, 0), 1),
		SlashedAddress:  getTestAddress("014FAB"),
		ReserveSequence: 1,
		SlashProof:      []byte("2345ABC"),
	}
	signBytes := slashTx.SignBytes(chainID)
	signBytesHex := fmt.Sprintf("%X", signBytes)
	expected := "8A746573745F636861696E3284010A610A14B23369B1225E72332462A75C1B7F509A805E3D6E1200180122002A43124104F584D8724624D250A1EA8FB24BF4D934EE55E53A1D03C9386E630033079484E215E86145F4CD5BD943A75792F28643BCB1ABB37A29C6F8CF2A1EA1615A3CA9C4121430313446414200000000000000000000000000001801220732333435414243"

	assert.Equal(t, expected, signBytesHex,
		"Got unexpected sign string for CoinbaseTx. Expected:\n%v\nGot:\n%v", expected, signBytesHex)
}

func TestSlashTxProto(t *testing.T) {
	assert, require := assert.New(t), require.New(t)

	chainID := "test_chain_id"
	va1PrivAcc := PrivAccountFromSecret("validator1")

	// Construct a SlashTx signature
	tx := &SlashTx{
		Proposer:        NewTxInput(va1PrivAcc.PrivKey.PublicKey(), Coins{}, 1),
		SlashedAddress:  getTestAddress("014FAB"),
		ReserveSequence: 1,
		SlashProof:      []byte("2345ABC"),
	}

	// serialize this and back
	b, err := TxToBytes(tx)
	require.Nil(err)
	txs, err := TxFromBytes(b)
	require.Nil(err)
	tx2 := txs.(*SlashTx)

	// make sure they are the same!
	signBytes := tx.SignBytes(chainID)
	signBytes2 := tx2.SignBytes(chainID)
	assert.Equal(signBytes, signBytes2)
	assert.Equal(tx, tx2)

	// sign this thing
	sig := va1PrivAcc.Sign(signBytes)
	// we handle both raw sig and wrapped sig the same
	tx.SetSignature(va1PrivAcc.PrivKey.PublicKey().Address(), sig)
	tx2.SetSignature(va1PrivAcc.PrivKey.PublicKey().Address(), sig)
	assert.Equal(tx, tx2)

	b, err = TxToBytes(tx)
	require.Nil(err)
	txs, err = TxFromBytes(b)
	require.Nil(err)
	tx2 = txs.(*SlashTx)

	// and make sure the sig is preserved
	assert.Equal(tx, tx2)
	assert.False(tx2.Proposer.Signature.IsEmpty())
}

func TestSendTxSignable(t *testing.T) {
	sendTx := &SendTx{
		Gas: 222,
		Fee: Coins{ThetaWei: big.NewInt(111), GammaWei: big.NewInt(0)},
		Inputs: []TxInput{
			TxInput{
				Address:  getTestAddress("input1"),
				Coins:    Coins{ThetaWei: big.NewInt(12345)},
				Sequence: 67890,
			},
			TxInput{
				Address:  getTestAddress("input2"),
				Coins:    Coins{ThetaWei: big.NewInt(111), GammaWei: big.NewInt(0)},
				Sequence: 222,
			},
		},
		Outputs: []TxOutput{
			TxOutput{
				Address: getTestAddress("output1"),
				Coins:   Coins{ThetaWei: big.NewInt(333), GammaWei: big.NewInt(0)},
			},
			TxOutput{
				Address: getTestAddress("output2"),
				Coins:   Coins{ThetaWei: big.NewInt(444), GammaWei: big.NewInt(0)},
			},
		},
	}
	signBytes := sendTx.SignBytes(chainID)
	signBytesHex := fmt.Sprintf("%X", signBytes)
	expected := "8A746573745F636861696E12890108DE011202106F1A230A14696E707574310000000000000000000000000000120310B96018B2920422002A001A210A14696E7075743200000000000000000000000000001202106F18DE0122002A00221B0A146F75747075743100000000000000000000000000120310CD02221B0A146F75747075743200000000000000000000000000120310BC03"

	assert.Equal(t, expected, signBytesHex,
		"Got unexpected sign string for SendTx. Expected:\n%v\nGot:\n%v", expected, signBytesHex)
}

func TestSendTxProto(t *testing.T) {
	assert, require := assert.New(t), require.New(t)

	chainID := "test_chain_id"
	test1PrivAcc := PrivAccountFromSecret("sendtx1")
	test2PrivAcc := PrivAccountFromSecret("sendtx2")

	// Construct a SendTx signature
	tx := &SendTx{
		Gas: 1,
		Fee: Coins{GammaWei: big.NewInt(2)},
		Inputs: []TxInput{
			NewTxInput(test1PrivAcc.PrivKey.PublicKey(), Coins{ThetaWei: big.NewInt(0), GammaWei: big.NewInt(10)}, 1),
		},
		Outputs: []TxOutput{
			TxOutput{
				Address: test2PrivAcc.PrivKey.PublicKey().Address(),
				Coins:   Coins{ThetaWei: big.NewInt(0), GammaWei: big.NewInt(8)},
			},
		},
	}

	// serialize this and back
	b, err := TxToBytes(tx)
	require.Nil(err)
	txs, err := TxFromBytes(b)
	require.Nil(err)
	tx2 := txs.(*SendTx)

	// make sure they are the same!
	signBytes := tx.SignBytes(chainID)
	signBytes2 := tx2.SignBytes(chainID)
	assert.Equal(signBytes, signBytes2)
	assert.Equal(tx, tx2)

	// sign this thing
	sig := test1PrivAcc.Sign(signBytes)
	// we handle both raw sig and wrapped sig the same
	tx.SetSignature(test1PrivAcc.PrivKey.PublicKey().Address(), sig)
	tx2.SetSignature(test1PrivAcc.PrivKey.PublicKey().Address(), sig)
	assert.Equal(tx, tx2)

	b, err = TxToBytes(tx)
	require.Nil(err)
	txs, err = TxFromBytes(b)
	require.Nil(err)
	tx2 = txs.(*SendTx)

	// and make sure the sig is preserved
	assert.Equal(tx, tx2)
	assert.False(tx2.Inputs[0].Signature.IsEmpty())
}

func TestReserveFundTxSignable(t *testing.T) {
	reserveFundTx := &ReserveFundTx{
		Gas: 222,
		Fee: Coins{ThetaWei: Zero, GammaWei: big.NewInt(111)},
		Source: TxInput{
			Address:  getTestAddress("input1"),
			Coins:    Coins{ThetaWei: Zero, GammaWei: big.NewInt(12345)},
			Sequence: 67890,
		},
<<<<<<< HEAD
		Collateral:  Coins{ThetaWei: Zero, GammaWei: big.NewInt(22897)},
		ResourceIDs: [][]byte{[]byte("rid00123")},
		Duration:    uint64(999),
=======
		Collateral:  Coins{{"", 22897}},
		ResourceIDs: []common.Bytes{common.Bytes("rid00123")},
		Duration:    uint32(999),
>>>>>>> bf42e052
	}

	signBytes := reserveFundTx.SignBytes(chainID)
	signBytesHex := fmt.Sprintf("%X", signBytes)
	expected := "8A746573745F636861696E1A3F08DE011202106F1A230A14696E707574310000000000000000000000000000120310B96018B2920422002A00220410F1B2012A08726964303031323330E707"

	assert.Equal(t, expected, signBytesHex,
		"Got unexpected sign string for ReserveFundTx. Expected:\n%v\nGot:\n%v", expected, signBytesHex)
}

func TestReserveFundTxProto(t *testing.T) {
	assert, require := assert.New(t), require.New(t)

	chainID := "test_chain_id"
	test1PrivAcc := PrivAccountFromSecret("reservefundtx")

	// Construct a ReserveFundTx transaction
	tx := &ReserveFundTx{
		Gas:         222,
<<<<<<< HEAD
		Fee:         Coins{ThetaWei: Zero, GammaWei: big.NewInt(111)},
		Source:      NewTxInput(test1PrivAcc.PrivKey.PublicKey(), Coins{ThetaWei: Zero, GammaWei: big.NewInt(10)}, 1),
		Collateral:  Coins{ThetaWei: Zero, GammaWei: big.NewInt(22897)},
		ResourceIDs: [][]byte{[]byte("rid00123")},
		Duration:    uint64(999),
=======
		Fee:         Coin{"", 111},
		Source:      NewTxInput(test1PrivAcc.PrivKey.PublicKey(), Coins{{"", 10}}, 1),
		Collateral:  Coins{{"", 22897}},
		ResourceIDs: []common.Bytes{common.Bytes("rid00123")},
		Duration:    uint32(999),
>>>>>>> bf42e052
	}

	// serialize this and back
	b, err := TxToBytes(tx)
	require.Nil(err)
	txs, err := TxFromBytes(b)
	require.Nil(err)
	tx2 := txs.(*ReserveFundTx)

	// make sure they are the same!
	signBytes := tx.SignBytes(chainID)
	signBytes2 := tx2.SignBytes(chainID)
	assert.Equal(signBytes, signBytes2)
	assert.Equal(tx, tx2)

	// sign this thing
	sig := test1PrivAcc.Sign(signBytes)
	// we handle both raw sig and wrapped sig the same
	tx.SetSignature(test1PrivAcc.PrivKey.PublicKey().Address(), sig)
	tx2.SetSignature(test1PrivAcc.PrivKey.PublicKey().Address(), sig)

	assert.Equal(tx, tx2)

	b, err = TxToBytes(tx)
	require.Nil(err)
	txs, err = TxFromBytes(b)
	require.Nil(err)
	tx2 = txs.(*ReserveFundTx)

	// and make sure the sig is preserved
	assert.Equal(tx, tx2)
	assert.False(tx2.Source.Signature.IsEmpty())
}

func TestReleaseFundTxSignable(t *testing.T) {
	releaseFundTx := &ReleaseFundTx{
		Gas: 222,
		Fee: Coins{ThetaWei: Zero, GammaWei: big.NewInt(111)},
		Source: TxInput{
			Address:  getTestAddress("input1"),
			Coins:    Coins{ThetaWei: Zero, GammaWei: big.NewInt(12345)},
			Sequence: 67890,
		},
		ReserveSequence: 12,
	}

	signBytes := releaseFundTx.SignBytes(chainID)
	signBytesHex := fmt.Sprintf("%X", signBytes)
	expected := "8A746573745F636861696E222E08DE011202106F1A230A14696E707574310000000000000000000000000000120310B96018B2920422002A00200C"

	assert.Equal(t, expected, signBytesHex,
		"Got unexpected sign string for ReleaseFundTx. Expected:\n%v\nGot:\n%v", expected, signBytesHex)
}

func TestReleaseFundTxProto(t *testing.T) {
	assert, require := assert.New(t), require.New(t)

	chainID := "test_chain_id"
	test1PrivAcc := PrivAccountFromSecret("releasefundtx")

	// Construct a ReserveFundTx transaction
	tx := &ReleaseFundTx{
		Gas:             222,
		Fee:             Coins{ThetaWei: Zero, GammaWei: big.NewInt(111)},
		Source:          NewTxInput(test1PrivAcc.PrivKey.PublicKey(), Coins{ThetaWei: Zero, GammaWei: big.NewInt(10)}, 1),
		ReserveSequence: 1,
	}

	// serialize this and back
	b, err := TxToBytes(tx)
	require.Nil(err)
	txs, err := TxFromBytes(b)
	require.Nil(err)
	tx2 := txs.(*ReleaseFundTx)

	// make sure they are the same!
	signBytes := tx.SignBytes(chainID)
	signBytes2 := tx2.SignBytes(chainID)
	assert.Equal(signBytes, signBytes2)
	assert.Equal(tx, tx2)

	// sign this thing
	sig := test1PrivAcc.Sign(signBytes)
	// we handle both raw sig and wrapped sig the same
	tx.SetSignature(test1PrivAcc.PrivKey.PublicKey().Address(), sig)
	tx2.SetSignature(test1PrivAcc.PrivKey.PublicKey().Address(), sig)

	assert.Equal(tx, tx2)

	b, err = TxToBytes(tx)
	require.Nil(err)
	txs, err = TxFromBytes(b)
	require.Nil(err)
	tx2 = txs.(*ReleaseFundTx)

	// and make sure the sig is preserved
	assert.Equal(tx, tx2)
	assert.False(tx2.Source.Signature.IsEmpty())
}

func TestServicePaymentTxSourceSignable(t *testing.T) {
	servicePaymentTx := &ServicePaymentTx{
		Gas: 222,
		Fee: Coins{GammaWei: big.NewInt(111)},
		Source: TxInput{
			Address:  getTestAddress("source"),
			Coins:    Coins{ThetaWei: Zero, GammaWei: big.NewInt(12345)},
			Sequence: 67890,
		},
		Target: TxInput{
			Address:  getTestAddress("target"),
			Coins:    NewCoins(0, 0),
			Sequence: 22341,
		},
		PaymentSequence: 3,
		ReserveSequence: 12,
		ResourceID:      []byte("rid00123"),
	}

	signBytes := servicePaymentTx.SourceSignBytes(chainID)
	signBytesHex := fmt.Sprintf("%X", signBytes)
	expected := "8A746573745F636861696E2A4D12001A1F0A14736F757263650000000000000000000000000000120310B96022002A00221A0A14746172676574000000000000000000000000000022002A002803300C3A087269643030313233"

	assert.Equal(t, expected, signBytesHex,
		"Got unexpected sign string for ServicePaymentTx. Expected:\n%v\nGot:\n%v", expected, signBytesHex)
}

func TestServicePaymentTxTargetSignable(t *testing.T) {
	servicePaymentTx := &ServicePaymentTx{
		Gas: 222,
		Fee: Coins{ThetaWei: Zero, GammaWei: big.NewInt(111)},
		Source: TxInput{
			Address:  getTestAddress("source"),
			Coins:    Coins{ThetaWei: Zero, GammaWei: big.NewInt(12345)},
			Sequence: 67890,
		},
		Target: TxInput{
			Address:  getTestAddress("target"),
			Coins:    NewCoins(0, 0),
			Sequence: 22341,
		},
		PaymentSequence: 3,
		ReserveSequence: 12,
		ResourceID:      []byte("rid00123"),
	}

	signBytes := servicePaymentTx.TargetSignBytes(chainID)
	signBytesHex := fmt.Sprintf("%X", signBytes)
	expected := "8A746573745F636861696E2A5C08DE011202106F1A230A14736F757263650000000000000000000000000000120310B96018B2920422002A0022200A147461726765740000000000000000000000000000120018C5AE0122002A002803300C3A087269643030313233"

	assert.Equal(t, expected, signBytesHex,
		"Got unexpected sign string for ServicePaymentTx. Expected:\n%v\nGot:\n%v", expected, signBytesHex)
}

func TestServicePaymentTxProto(t *testing.T) {
	assert, require := assert.New(t), require.New(t)

	chainID := "test_chain_id"
	sourcePrivAcc := PrivAccountFromSecret("servicepaymenttxsource")
	targetPrivAcc := PrivAccountFromSecret("servicepaymenttxtarget")

	// Construct a ReserveFundTx signature
	tx := &ServicePaymentTx{
		Gas:             222,
		Fee:             Coins{ThetaWei: Zero, GammaWei: big.NewInt(111)},
		Source:          NewTxInput(sourcePrivAcc.PrivKey.PublicKey(), Coins{ThetaWei: Zero, GammaWei: big.NewInt(10000)}, 1),
		Target:          NewTxInput(targetPrivAcc.PrivKey.PublicKey(), NewCoins(0, 0), 1),
		PaymentSequence: 3,
		ReserveSequence: 12,
		ResourceID:      []byte("rid00123"),
	}

	// serialize this and back
	b, err := TxToBytes(tx)
	require.Nil(err)
	txs, err := TxFromBytes(b)
	require.Nil(err)
	tx2 := txs.(*ServicePaymentTx)

	// make sure they are the same!
	sourceSignBytes := tx.SourceSignBytes(chainID)
	sourceSignBytes2 := tx2.SourceSignBytes(chainID)
	assert.Equal(sourceSignBytes, sourceSignBytes2)

	targetSignBytes := tx.TargetSignBytes(chainID)
	targetSignBytes2 := tx2.TargetSignBytes(chainID)
	assert.Equal(targetSignBytes, targetSignBytes2)
}

func TestSplitContractTxSignable(t *testing.T) {
	split := Split{
		Address:    getTestAddress("splitaddr1"),
		Percentage: 30,
	}
	splitContractTx := &SplitContractTx{
		Gas:        222,
		Fee:        Coins{ThetaWei: Zero, GammaWei: big.NewInt(111)},
		ResourceID: []byte("rid00123"),
		Initiator: TxInput{
			Address:  getTestAddress("source"),
			Coins:    Coins{ThetaWei: Zero, GammaWei: big.NewInt(12345)},
			Sequence: 67890,
		},
		Splits:   []Split{split},
		Duration: 99,
	}

	signBytes := splitContractTx.SignBytes(chainID)
	signBytesHex := fmt.Sprintf("%X", signBytes)
	expected := "8A746573745F636861696E3A5208DE011202106F1A08726964303031323322230A14736F757263650000000000000000000000000000120310B96018B2920422002A002A180A1473706C6974616464723100000000000000000000101E3063"

	assert.Equal(t, expected, signBytesHex,
		"Got unexpected sign string for SplitContractTx. Expected:\n%v\nGot:\n%v", expected, signBytesHex)
}

func TestSplitContractTxProto(t *testing.T) {
	assert, require := assert.New(t), require.New(t)

	chainID := "test_chain_id"
	test1PrivAcc := PrivAccountFromSecret("splitcontracttx")

	// Construct a SplitContractTx signature
	split := Split{
		Address:    getTestAddress("splitaddr1"),
		Percentage: 30,
	}
	tx := &SplitContractTx{
		Gas:        222,
		Fee:        Coins{ThetaWei: Zero, GammaWei: big.NewInt(111)},
		ResourceID: []byte("rid00123"),
		Initiator:  NewTxInput(test1PrivAcc.PrivKey.PublicKey(), Coins{ThetaWei: Zero, GammaWei: big.NewInt(10)}, 1),
		Splits:     []Split{split},
		Duration:   99,
	}

	// serialize this and back
	b, err := TxToBytes(tx)
	require.Nil(err)
	txs, err := TxFromBytes(b)
	require.Nil(err)
	tx2 := txs.(*SplitContractTx)

	// make sure they are the same!
	signBytes := tx.SignBytes(chainID)
	signBytes2 := tx2.SignBytes(chainID)
	assert.Equal(signBytes, signBytes2)
	assert.Equal(tx, tx2)

	// sign this thing
	sig := test1PrivAcc.Sign(signBytes)
	// we handle both raw sig and wrapped sig the same
	tx.SetSignature(test1PrivAcc.PrivKey.PublicKey().Address(), sig)
	tx2.SetSignature(test1PrivAcc.PrivKey.PublicKey().Address(), sig)

	assert.Equal(tx, tx2)

	b, err = TxToBytes(tx)
	require.Nil(err)
	txs, err = TxFromBytes(b)
	require.Nil(err)
	tx2 = txs.(*SplitContractTx)

	// and make sure the sig is preserved
	assert.Equal(tx, tx2)
	assert.False(tx2.Initiator.Signature.IsEmpty())
}

func TestUpdateValidatorsTxSignable(t *testing.T) {
	updateValidatorsTx := &UpdateValidatorsTx{
		Validators: []*core.Validator{},
		Proposer: TxInput{
			Address:  getTestAddress("validator1"),
			Coins:    Coins{ThetaWei: Zero, GammaWei: big.NewInt(12345)},
			Sequence: 67890,
		},
	}

	signBytes := updateValidatorsTx.SignBytes(chainID)
	signBytesHex := fmt.Sprintf("%X", signBytes)
	expected := "8A746573745F636861696E"

	assert.Equal(t, expected, signBytesHex,
		"Got unexpected sign string for UpdateValidatorsTx. Expected:\n%v\nGot:\n%v", expected, signBytesHex)
}

func TestUpdateValidatorsTxProto(t *testing.T) {
	assert, require := assert.New(t), require.New(t)

	chainID := "test_chain_id"
	test1PrivAcc := PrivAccountFromSecret("updatevalidatorstx")

	// Construct a UpdateValidatorsTx signature
	// idBytes, err := hex.DecodeString("id123")
	// if err != nil {
	// 	panic(fmt.Sprintf("Unable to decode public key: %v", id))
	// }
	// va := core.NewValidator(idBytes, uint64(100))
	// tx := &UpdateValidatorsTx{
	// 	Validators: []*core.Validator{&va},
	// 	Proposer:   NewTxInput(test1PrivAcc.PrivKey.PublicKey(), Coins{{"", 10}}, 1),
	// }

	tx := &UpdateValidatorsTx{
		Proposer: NewTxInput(test1PrivAcc.PrivKey.PublicKey(), Coins{ThetaWei: Zero, GammaWei: big.NewInt(10)}, 1),
	}

	// serialize this and back
	b, err := TxToBytes(tx)
	require.Nil(err)
	txs, err := TxFromBytes(b)
	require.Nil(err)
	tx2 := txs.(*UpdateValidatorsTx)

	fmt.Printf(">>> tx.Validators:  %v\n", tx.Validators)
	fmt.Printf(">>> tx2.Validators: %v\n", tx2.Validators)

	// make sure they are the same!
	signBytes := tx.SignBytes(chainID)
	signBytes2 := tx2.SignBytes(chainID)
	assert.Equal(signBytes, signBytes2)
	assert.Equal(tx, tx2)

	// sign this thing
	sig := test1PrivAcc.Sign(signBytes)
	// we handle both raw sig and wrapped sig the same
	tx.SetSignature(test1PrivAcc.PrivKey.PublicKey().Address(), sig)
	tx2.SetSignature(test1PrivAcc.PrivKey.PublicKey().Address(), sig)

	assert.Equal(tx, tx2)

	// let's marshal / unmarshal this with signature
	b, err = TxToBytes(tx)
	require.Nil(err)
	txs, err = TxFromBytes(b)
	require.Nil(err)
	tx2 = txs.(*UpdateValidatorsTx)

	// and make sure the sig is preserved
	assert.Equal(tx, tx2)
	assert.False(tx2.Proposer.Signature.IsEmpty())
}<|MERGE_RESOLUTION|>--- conflicted
+++ resolved
@@ -317,15 +317,9 @@
 			Coins:    Coins{ThetaWei: Zero, GammaWei: big.NewInt(12345)},
 			Sequence: 67890,
 		},
-<<<<<<< HEAD
 		Collateral:  Coins{ThetaWei: Zero, GammaWei: big.NewInt(22897)},
-		ResourceIDs: [][]byte{[]byte("rid00123")},
+		ResourceIDs: []common.Bytes{common.Bytes("rid00123")},
 		Duration:    uint64(999),
-=======
-		Collateral:  Coins{{"", 22897}},
-		ResourceIDs: []common.Bytes{common.Bytes("rid00123")},
-		Duration:    uint32(999),
->>>>>>> bf42e052
 	}
 
 	signBytes := reserveFundTx.SignBytes(chainID)
@@ -345,19 +339,11 @@
 	// Construct a ReserveFundTx transaction
 	tx := &ReserveFundTx{
 		Gas:         222,
-<<<<<<< HEAD
 		Fee:         Coins{ThetaWei: Zero, GammaWei: big.NewInt(111)},
 		Source:      NewTxInput(test1PrivAcc.PrivKey.PublicKey(), Coins{ThetaWei: Zero, GammaWei: big.NewInt(10)}, 1),
 		Collateral:  Coins{ThetaWei: Zero, GammaWei: big.NewInt(22897)},
-		ResourceIDs: [][]byte{[]byte("rid00123")},
+		ResourceIDs: []common.Bytes{common.Bytes("rid00123")},
 		Duration:    uint64(999),
-=======
-		Fee:         Coin{"", 111},
-		Source:      NewTxInput(test1PrivAcc.PrivKey.PublicKey(), Coins{{"", 10}}, 1),
-		Collateral:  Coins{{"", 22897}},
-		ResourceIDs: []common.Bytes{common.Bytes("rid00123")},
-		Duration:    uint32(999),
->>>>>>> bf42e052
 	}
 
 	// serialize this and back
