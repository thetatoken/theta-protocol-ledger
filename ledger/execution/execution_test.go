package execution

import (
<<<<<<< HEAD
	"math/big"
=======
	"encoding/hex"
>>>>>>> bf42e052
	"testing"

	log "github.com/sirupsen/logrus"
	"github.com/stretchr/testify/assert"

	"github.com/thetatoken/ukulele/common"
	"github.com/thetatoken/ukulele/common/result"
	"github.com/thetatoken/ukulele/crypto"
	"github.com/thetatoken/ukulele/ledger/types"
)

func TestGetInputs(t *testing.T) {
	assert := assert.New(t)
	et := newExecTest()

	// nil submissions
	acc, res := getInputs(nil, nil)
	assert.True(res.IsOK(), "getInputs: error on nil submission")
	assert.Zero(len(acc), "getInputs: accounts returned on nil submission")

	// test getInputs for registered, non-registered account
	et.reset()
	inputs := types.Accs2TxInputs(1, et.accIn)
	acc, res = getInputs(et.state(), inputs)
	assert.True(res.IsError(), "getInputs: expected error when using getInput with non-registered Input")

	et.acc2State(et.accIn)
	acc, res = getInputs(et.state(), inputs)
	assert.True(res.IsOK(), "getInputs: expected to getInput from registered Input")

	// test sending duplicate accounts
	et.reset()
	et.acc2State(et.accIn, et.accIn, et.accIn)
	inputs = types.Accs2TxInputs(1, et.accIn, et.accIn, et.accIn)
	acc, res = getInputs(et.state(), inputs)
	assert.True(res.IsError(), "getInputs: expected error when sending duplicate accounts")

	// test calculating reward
	et.reset()
	et.acc2State(et.accIn)

	et.fastforwardBy(1000) // fastforward to reach a sufficient height for Gamma generation

	inputs = types.Accs2TxInputs(1, et.accIn)
	acc, res = getInputs(et.state(), inputs)
	assert.True(res.IsOK(), "getInputs: expected to get input from a few block heights ago")
	assert.True(acc[string(inputs[0].Address[:])].Balance.GammaWei.Cmp(et.accIn.Balance.GammaWei) > 0,
		"getInputs: expected to update input account gamma balance")
}

func TestGetOrMakeOutputs(t *testing.T) {
	assert := assert.New(t)
	et := newExecTest()

	//nil submissions
	acc, res := getOrMakeOutputs(nil, nil, nil)
	assert.True(res.IsOK(), "getOrMakeOutputs: error on nil submission")
	assert.Zero(len(acc), "getOrMakeOutputs: accounts returned on nil submission")

	//test sending duplicate accounts
	et.reset()
	outputs := types.Accs2TxOutputs(et.accIn, et.accIn, et.accIn)
	_, res = getOrMakeOutputs(et.state(), nil, outputs)
	assert.True(res.IsError(), "getOrMakeOutputs: expected error when sending duplicate accounts")

	//test sending to existing/new account
	et.reset()
	outputs1 := types.Accs2TxOutputs(et.accIn)
	outputs2 := types.Accs2TxOutputs(et.accOut)

	et.acc2State(et.accIn)
	_, res = getOrMakeOutputs(et.state(), nil, outputs1)
	assert.True(res.IsOK(), "getOrMakeOutputs: error when sending to existing account")

	mapRes2, res := getOrMakeOutputs(et.state(), nil, outputs2)
	assert.True(res.IsOK(), "getOrMakeOutputs: error when sending to new account")

	//test the map results
	_, map2ok := mapRes2[string(outputs2[0].Address[:])]
	assert.True(map2ok, "getOrMakeOutputs: account output does not contain new account map item")

	//test calculating reward
	et.reset()
	et.fastforwardBy(1000) // fastforward to reach a sufficient height for Gamma generation

	outputs1 = types.Accs2TxOutputs(et.accIn)
	outputs2 = types.Accs2TxOutputs(et.accOut)

	et.acc2State(et.accIn)
	mapRes1, res := getOrMakeOutputs(et.state(), nil, outputs1)
	assert.True(res.IsOK(), "getOrMakeOutputs: error when sending to existing account")
	assert.True(mapRes1[string(outputs1[0].Address[:])].Balance.GammaWei.Cmp(et.accIn.Balance.GammaWei) > 0,
		"getOrMakeOutputs: expected to update existing output account gamma balance")

	mapRes2, res = getOrMakeOutputs(et.state(), nil, outputs2)
	assert.True(res.IsOK(), "getOrMakeOutputs: error when sending to new account")
	assert.True(mapRes2[string(outputs2[0].Address[:])].Balance.GammaWei.Cmp(types.Zero) == 0,
		"getOrMakeOutputs: expected to not update new output account gamma balance")
}

func TestValidateInputsBasic(t *testing.T) {
	assert := assert.New(t)
	et := newExecTest()

	//validate input basic
	inputs := types.Accs2TxInputs(1, et.accIn)
	res := validateInputsBasic(inputs)
	assert.True(res.IsOK(), "validateInputsBasic: expected no error on good tx input. Error: %v", res.Message)

	t.Log("inputs[0].Coins = ", inputs[0].Coins)
	inputs[0].Coins.ThetaWei = big.NewInt(-1)
	res = validateInputsBasic(inputs)
	//assert.True(res.IsError(), "validateInputsBasic: expected error on bad tx input")
	assert.True(res.IsOK(), "validateInputsBasic: expected error on bad tx input")
}

func TestValidateInputsAdvanced(t *testing.T) {
	assert := assert.New(t)
	et := newExecTest()

	//create three temp accounts for the test
	accIn1 := types.MakeAcc("foox")
	accIn2 := types.MakeAcc("fooy")
	accIn3 := types.MakeAcc("fooz")

	//validate inputs advanced
	tx := types.MakeSendTx(1, et.accOut, accIn1, accIn2, accIn3)

	et.acc2State(accIn1, accIn2, accIn3, et.accOut)
	accMap, res := getInputs(et.state(), tx.Inputs)
	assert.True(res.IsOK(), "validateInputsAdvanced: error retrieving accMap. Error: %v", res.Message)
	signBytes := tx.SignBytes(et.chainID)

	//test bad case, unsigned
	totalCoins, res := validateInputsAdvanced(accMap, signBytes, tx.Inputs)
	assert.True(res.IsError(), "validateInputsAdvanced: expected an error on an unsigned tx input")

	//test good case sgined
	et.signSendTx(tx, accIn1, accIn2, accIn3, et.accOut)
	totalCoins, res = validateInputsAdvanced(accMap, signBytes, tx.Inputs)
	assert.True(res.IsOK(), "validateInputsAdvanced: expected no error on good tx input. Error: %v", res.Message)

	txTotalCoins := tx.Inputs[0].Coins.
		Plus(tx.Inputs[1].Coins).
		Plus(tx.Inputs[2].Coins)

	assert.True(totalCoins.IsEqual(txTotalCoins),
		"ValidateInputsAdvanced: transaction total coins are not equal: got %v, expected %v", txTotalCoins, totalCoins)
}

func TestValidateInputAdvanced(t *testing.T) {
	assert := assert.New(t)
	et := newExecTest()

	//validate input advanced
	tx := types.MakeSendTx(1, et.accOut, et.accIn)

	et.acc2State(et.accIn, et.accOut)
	signBytes := tx.SignBytes(et.chainID)

	//unsigned case
	res := validateInputAdvanced(&et.accIn.Account, signBytes, tx.Inputs[0])
	assert.True(res.IsError(), "validateInputAdvanced: expected error on tx input without signature")

	//good signed case
	et.signSendTx(tx, et.accIn, et.accOut)
	res = validateInputAdvanced(&et.accIn.Account, signBytes, tx.Inputs[0])
	assert.True(res.IsOK(), "validateInputAdvanced: expected no error on good tx input. Error: %v", res.Message)

	//bad sequence case
	et.accIn.Sequence = 1
	et.signSendTx(tx, et.accIn, et.accOut)
	res = validateInputAdvanced(&et.accIn.Account, signBytes, tx.Inputs[0])
	assert.Equal(result.CodeInvalidSequence, res.Code, "validateInputAdvanced: expected error on tx input with bad sequence")
	et.accIn.Sequence = 0 //restore sequence

	//bad balance case
	et.accIn.Balance = types.NewCoins(2, 0)
	et.signSendTx(tx, et.accIn, et.accOut)
	res = validateInputAdvanced(&et.accIn.Account, signBytes, tx.Inputs[0])
	assert.Equal(result.CodeInsufficientFund, res.Code,
		"validateInputAdvanced: expected error on tx input with insufficient funds %v", et.accIn.Sequence)
}

func TestValidateOutputsBasic(t *testing.T) {
	assert := assert.New(t)
	et := newExecTest()

	//validateOutputsBasic
	tx := types.Accs2TxOutputs(et.accIn)
	res := validateOutputsBasic(tx)
	assert.True(res.IsOK(), "validateOutputsBasic: expected no error on good tx output. Error: %v", res.Message)

	tx[0].Coins.ThetaWei = big.NewInt(-1)
	res = validateOutputsBasic(tx)
	assert.True(res.IsError(), "validateInputBasic: expected error on bad tx output. Error: %v", res.Message)
}

func TestSumOutput(t *testing.T) {
	assert := assert.New(t)
	et := newExecTest()

	//SumOutput
	tx := types.Accs2TxOutputs(et.accIn, et.accOut)
	total := sumOutputs(tx)
	assert.True(total.IsEqual(tx[0].Coins.Plus(tx[1].Coins)), "sumOutputs: total coins are not equal")
}

func TestAdjustBy(t *testing.T) {
	assert := assert.New(t)
	et := newExecTest()

	//adjustByInputs/adjustByOutputs
	//sending transaction from accIn to accOut
	initBalIn := et.accIn.Account.Balance
	initBalOut := et.accOut.Account.Balance
	et.acc2State(et.accIn, et.accOut)

	txIn := types.Accs2TxInputs(1, et.accIn)
	txOut := types.Accs2TxOutputs(et.accOut)
	accMap, _ := getInputs(et.state(), txIn)
	accMap, _ = getOrMakeOutputs(et.state(), accMap, txOut)

	adjustByInputs(et.state(), accMap, txIn)
	adjustByOutputs(et.state(), accMap, txOut)

	inAddr := et.accIn.Account.PubKey.Address()
	outAddr := et.accOut.Account.PubKey.Address()
	endBalIn := accMap[string(inAddr[:])].Balance
	endBalOut := accMap[string(outAddr[:])].Balance
	decrBalIn := initBalIn.Minus(endBalIn)
	incrBalOut := endBalOut.Minus(initBalOut)

	assert.True(decrBalIn.IsEqual(txIn[0].Coins),
		"adjustByInputs: total coins are not equal. diff: %v, tx: %v", decrBalIn.String(), txIn[0].Coins.String())
	assert.True(incrBalOut.IsEqual(txOut[0].Coins),
		"adjustByInputs: total coins are not equal. diff: %v, tx: %v", incrBalOut.String(), txOut[0].Coins.String())
}

func TestSendTx(t *testing.T) {
	assert := assert.New(t)
	et := newExecTest()

	//ExecTx
	tx := types.MakeSendTx(1, et.accOut, et.accIn)
	et.acc2State(et.accIn)
	et.acc2State(et.accOut)
	et.signSendTx(tx, et.accIn)

	//Bad Balance
	et.accIn.Balance = types.NewCoins(2, 0)
	et.acc2State(et.accIn)
	res, _, _, _, _ := et.execSendTx(tx, true)
	assert.True(res.IsError(), "ExecTx/Bad CheckTx: Expected error return from ExecTx, returned: %v", res)

	res, balIn, balInExp, balOut, balOutExp := et.execSendTx(tx, false)
	assert.True(res.IsError(), "ExecTx/Bad DeliverTx: Expected error return from ExecTx, returned: %v", res)
	assert.False(balIn.IsEqual(balInExp),
		"ExecTx/Bad DeliverTx: balance shouldn't be equal for accIn: got %v, expected: %v", balIn, balInExp)
	assert.False(balOut.IsEqual(balOutExp),
		"ExecTx/Bad DeliverTx: balance shouldn't be equal for accOut: got %v, expected: %v", balOut, balOutExp)

	//Regular CheckTx
	et.reset()
	et.acc2State(et.accIn)
	et.acc2State(et.accOut)
	res, _, _, _, _ = et.execSendTx(tx, true)
	assert.True(res.IsOK(), "ExecTx/Good CheckTx: Expected OK return from ExecTx, Error: %v", res)

	//Regular DeliverTx
	et.reset()
	et.acc2State(et.accIn)
	et.acc2State(et.accOut)
	res, balIn, balInExp, balOut, balOutExp = et.execSendTx(tx, false)
	assert.True(res.IsOK(), "ExecTx/Good DeliverTx: Expected OK return from ExecTx, Error: %v", res)
	assert.True(balIn.IsEqual(balInExp),
		"ExecTx/good DeliverTx: unexpected change in input balance, got: %v, expected: %v", balIn, balInExp)
	assert.True(balOut.IsEqual(balOutExp),
		"ExecTx/good DeliverTx: unexpected change in output balance, got: %v, expected: %v", balOut, balOutExp)
}

func TestCalculateThetaReward(t *testing.T) {
	assert := assert.New(t)

	res := calculateThetaReward(big.NewInt(1e17), true)
	assert.True(res.ThetaWei.Cmp(types.Zero) > 0)
}

func TestNonEmptyPubKey(t *testing.T) {
	assert := assert.New(t)
	et := newExecTest()

	_, userPubKey, err := crypto.TEST_GenerateKeyPairWithSeed("user")
	assert.Nil(err)
	userAddr := userPubKey.Address()
	et.state().SetAccount(userAddr, &types.Account{
		LastUpdatedBlockHeight: 1,
	})

	// ----------- Test 1: Both acc.PubKey and txInput.PubKey are empty -----------

	accInit, res := getAccount(et.state(), userAddr)
	assert.True(res.IsOK())
	assert.Nil(accInit.PubKey)

	txInput1 := types.TxInput{
		Address:  userAddr,
		Sequence: 1,
	} // Empty PubKey

	acc, res := getInput(et.state(), txInput1)
	assert.Equal(result.CodeEmptyPubKeyWithSequence1, res.Code)
	assert.True(acc == nil)

	// ----------- Test 2: acc.PubKey is empty, and txInput.PubKey is not empty -----------

	accInit, res = getAccount(et.state(), userAddr)
	assert.True(res.IsOK())
	assert.Nil(accInit.PubKey)

	txInput2 := types.TxInput{
		Address:  userAddr,
		PubKey:   userPubKey,
		Sequence: 2,
	}

	acc, res = getInput(et.state(), txInput2)
	assert.True(res.IsOK())
	assert.False(acc.PubKey.IsEmpty())
	assert.Equal(acc.PubKey, userPubKey)

	// ----------- Test 3: acc.PubKey is not empty, but txInput.PubKey is empty -----------

	et.state().SetAccount(userAddr, &types.Account{
		PubKey:                 userPubKey,
		LastUpdatedBlockHeight: 1,
	})

	accInit, res = getAccount(et.state(), userAddr)
	assert.True(res.IsOK())
	assert.False(accInit.PubKey.IsEmpty())

	txInput3 := types.TxInput{
		Address:  userAddr,
		Sequence: 3,
	} // Empty PubKey

	acc, res = getInput(et.state(), txInput3)
	assert.True(res.IsOK())
	assert.False(acc.PubKey.IsEmpty())
	assert.Equal(acc.PubKey, userPubKey)

	// ----------- Test 4: txInput contains another PubKey, should be ignored -----------

	_, userPubKey2, err := crypto.TEST_GenerateKeyPairWithSeed("lol")
	assert.Nil(err)

	accInit, res = getAccount(et.state(), userAddr)
	assert.True(res.IsOK())
	assert.False(accInit.PubKey.IsEmpty())

	txInput4 := types.TxInput{
		Address:  userAddr,
		Sequence: 4,
		PubKey:   userPubKey2,
	}

	acc, res = getInput(et.state(), txInput4)
	assert.True(res.IsOK())
	assert.False(acc.PubKey.IsEmpty())
	assert.Equal(userPubKey, acc.PubKey)     // acc.PukKey should not change
	assert.NotEqual(userPubKey2, acc.PubKey) // acc.PukKey should not change
}

func TestCoinbaseTx(t *testing.T) {
	assert := assert.New(t)
	et := newExecTest()

	va1 := et.accProposer
	va1.Balance = types.Coins{ThetaWei: big.NewInt(1e11), GammaWei: big.NewInt(0)}
	et.acc2State(va1)

	va2 := et.accVal2
	va2.Balance = types.Coins{ThetaWei: big.NewInt(3e11), GammaWei: big.NewInt(0)}
	et.acc2State(va2)

	user1 := types.MakeAcc("user 1")
	user1.Balance = types.Coins{ThetaWei: big.NewInt(1e11), GammaWei: big.NewInt(0)}
	et.acc2State(user1)

	et.fastforwardTo(1e7)

	var tx *types.CoinbaseTx
	var res result.Result

	//Regular check
	tx = &types.CoinbaseTx{
		Proposer: types.TxInput{
			Address: va1.PubKey.Address(), PubKey: va1.PubKey},
		Outputs: []types.TxOutput{{
			va1.Account.PubKey.Address(), types.NewCoins(317, 0),
		}, {
			va2.Account.PubKey.Address(), types.NewCoins(951, 0),
		}},
		BlockHeight: 1e7,
	}
	tx.Proposer.Signature = va1.Sign(tx.SignBytes(et.chainID))

	res = et.executor.getTxExecutor(tx).sanityCheck(et.chainID, et.state().Delivered(), tx)
	assert.True(res.IsOK(), res.String())

	//Error if reward Theta amount is incorrect
	tx = &types.CoinbaseTx{
		Proposer: types.TxInput{
			Address: va1.PubKey.Address(), PubKey: va1.PubKey},
		Outputs: []types.TxOutput{{
			va1.Account.PubKey.Address(), types.NewCoins(317, 0),
		}, {
			va2.Account.PubKey.Address(), types.NewCoins(317, 0),
		}},
		BlockHeight: 1e7,
	}
	res = et.executor.getTxExecutor(tx).sanityCheck(et.chainID, et.state().Delivered(), tx)
	assert.True(res.IsError(), res.String())

	//Error if reward Gamma amount is incorrect
	tx = &types.CoinbaseTx{
		Proposer: types.TxInput{
			Address: va1.PubKey.Address(), PubKey: va1.PubKey},
		Outputs: []types.TxOutput{{
			va1.Account.PubKey.Address(), types.NewCoins(317, 0),
		}, {
			va2.Account.PubKey.Address(), types.NewCoins(951, 1),
		}},
		BlockHeight: 1e7,
	}
	res = et.executor.getTxExecutor(tx).sanityCheck(et.chainID, et.state().Delivered(), tx)
	assert.True(res.IsError(), res.String())

	//Error if Validator 2 is not rewarded
	tx = &types.CoinbaseTx{
		Proposer: types.TxInput{
			Address: va1.PubKey.Address(), PubKey: va1.PubKey},
		Outputs: []types.TxOutput{{
			va1.Account.PubKey.Address(), types.NewCoins(317, 0),
		}},
		BlockHeight: 1e7,
	}
	res = et.executor.getTxExecutor(tx).sanityCheck(et.chainID, et.state().Delivered(), tx)
	assert.True(res.IsError(), res.String())

	//Error if non-validator is rewarded
	tx = &types.CoinbaseTx{
		Proposer: types.TxInput{
			Address: va1.PubKey.Address(), PubKey: va1.PubKey},
		Outputs: []types.TxOutput{{
			va1.Account.PubKey.Address(), types.NewCoins(317, 0),
		}, {
			va2.Account.PubKey.Address(), types.NewCoins(951, 0),
		}, {
			user1.Account.PubKey.Address(), types.NewCoins(317, 0),
		}},
		BlockHeight: 1e7,
	}
	res = et.executor.getTxExecutor(tx).sanityCheck(et.chainID, et.state().Delivered(), tx)
	assert.True(res.IsError(), res.String())

	//Error if validator address is changed
	tx = &types.CoinbaseTx{
		Proposer: types.TxInput{
			Address: va1.PubKey.Address(), PubKey: va1.PubKey},
		Outputs: []types.TxOutput{{
			va1.Account.PubKey.Address(), types.NewCoins(317, 0),
		}, {
			user1.Account.PubKey.Address(), types.NewCoins(317, 0),
		}},
		BlockHeight: 1e7,
	}
	res = et.executor.getTxExecutor(tx).sanityCheck(et.chainID, et.state().Delivered(), tx)
	assert.True(res.IsError(), res.String())

	//Process should update validator account
	tx = &types.CoinbaseTx{
		Proposer: types.TxInput{
			Address: va1.PubKey.Address(), PubKey: va1.PubKey},
		Outputs: []types.TxOutput{{
			va1.Account.PubKey.Address(), types.NewCoins(317, 0),
		}, {
			va2.Account.PubKey.Address(), types.NewCoins(951, 0),
		}},
		BlockHeight: 1e7,
	}

	_, res = et.executor.getTxExecutor(tx).process(et.chainID, et.state().Delivered(), tx)
	assert.True(res.IsOK(), res.String())

	va1balance := et.state().GetAccount(va1.Account.PubKey.Address()).Balance
	assert.Equal(int64(100000000317), va1balance.ThetaWei)
	// validator's Gamma is also updated.
	assert.Equal(int64(189999981000), va1balance.GammaWei)

	va2balance := et.state().GetAccount(va2.Account.PubKey.Address()).Balance
	assert.Equal(int64(300000000951), va2balance.ThetaWei)
	assert.Equal(int64(569999943000), va2balance.GammaWei)

	user1balance := et.state().GetAccount(user1.Account.PubKey.Address()).Balance
	assert.Equal(int64(100000000000), user1balance.ThetaWei)
	// user's Gamma is not updated.
<<<<<<< HEAD
	assert.Equal(int64(0), user1balance.GammaWei)
=======
	assert.Equal(int64(0), user1balance.GetGammaWei().Amount)
}

func TestReserveFundTx(t *testing.T) {
	assert := assert.New(t)
	et := newExecTest()

	user1 := types.MakeAcc("user 1")
	user1.Balance = types.Coins{{"GammaWei", 10000 * 1e6}, {"ThetaWei", 10000 * 1e6}}
	et.acc2State(user1)

	et.fastforwardTo(1e7)

	var tx *types.ReserveFundTx
	var res result.Result

	// Invalid Fee
	tx = &types.ReserveFundTx{
		Fee: types.Coin{"foo", 100},
		Source: types.TxInput{
			Address:  user1.PubKey.Address(),
			PubKey:   user1.PubKey,
			Coins:    types.Coins{{"GammaWei", 1000 * 1e6}},
			Sequence: 1,
		},
		Collateral:  types.Coins{{"GammaWei", 1001 * 1e6}},
		ResourceIDs: []common.Bytes{common.Bytes("rid001")},
		Duration:    1000,
	}
	tx.Source.Signature = user1.Sign(tx.SignBytes(et.chainID))
	res = et.executor.getTxExecutor(tx).sanityCheck(et.chainID, et.state().Delivered(), tx)
	assert.False(res.IsOK(), res.String())
	assert.Equal(res.Code, result.CodeInvalidFee)

	// Reserved fund not specified
	tx = &types.ReserveFundTx{
		Fee: types.Coin{"GammaWei", 100},
		Source: types.TxInput{
			Address:  user1.PubKey.Address(),
			PubKey:   user1.PubKey,
			Sequence: 1,
		},
		Collateral:  types.Coins{{"GammaWei", 1001 * 1e6}},
		ResourceIDs: []common.Bytes{common.Bytes("rid001")},
		Duration:    1000,
	}
	tx.Source.Signature = user1.Sign(tx.SignBytes(et.chainID))
	res = et.executor.getTxExecutor(tx).sanityCheck(et.chainID, et.state().Delivered(), tx)
	assert.False(res.IsOK(), res.String())
	assert.Equal(res.Code, result.CodeReservedFundNotSpecified)

	// Insufficient fund
	tx = &types.ReserveFundTx{
		Fee: types.Coin{"GammaWei", 100},
		Source: types.TxInput{
			Address:  user1.PubKey.Address(),
			PubKey:   user1.PubKey,
			Coins:    types.Coins{{"GammaWei", 50000 * 1e6}},
			Sequence: 1,
		},
		Collateral:  types.Coins{{"GammaWei", 1001 * 1e6}},
		ResourceIDs: []common.Bytes{common.Bytes("rid001")},
		Duration:    1000,
	}
	tx.Source.Signature = user1.Sign(tx.SignBytes(et.chainID))
	res = et.executor.getTxExecutor(tx).sanityCheck(et.chainID, et.state().Delivered(), tx)
	assert.False(res.IsOK(), res.String())
	assert.Equal(res.Code, result.CodeInsufficientFund)

	// Reserved fund more than collateral
	tx = &types.ReserveFundTx{
		Fee: types.Coin{"GammaWei", 100},
		Source: types.TxInput{
			Address:  user1.PubKey.Address(),
			PubKey:   user1.PubKey,
			Coins:    types.Coins{{"GammaWei", 5000 * 1e6}},
			Sequence: 1,
		},
		Collateral:  types.Coins{{"GammaWei", 1001 * 1e6}},
		ResourceIDs: []common.Bytes{common.Bytes("rid001")},
		Duration:    1000,
	}
	tx.Source.Signature = user1.Sign(tx.SignBytes(et.chainID))
	res = et.executor.getTxExecutor(tx).sanityCheck(et.chainID, et.state().Delivered(), tx)
	assert.False(res.IsOK(), res.String())
	assert.Equal(res.Code, result.CodeReserveFundCheckFailed)

	// Regular check
	tx = &types.ReserveFundTx{
		Fee: types.Coin{"GammaWei", 100},
		Source: types.TxInput{
			Address:  user1.PubKey.Address(),
			PubKey:   user1.PubKey,
			Coins:    types.Coins{{"GammaWei", 1000 * 1e6}},
			Sequence: 1,
		},
		Collateral:  types.Coins{{"GammaWei", 1001 * 1e6}},
		ResourceIDs: []common.Bytes{common.Bytes("rid001")},
		Duration:    1000,
	}
	tx.Source.Signature = user1.Sign(tx.SignBytes(et.chainID))
	res = et.executor.getTxExecutor(tx).sanityCheck(et.chainID, et.state().Delivered(), tx)
	assert.True(res.IsOK(), res.String())
	_, res = et.executor.getTxExecutor(tx).process(et.chainID, et.state().Delivered(), tx)
	assert.True(res.IsOK(), res.String())

	retrievedUserAcc := et.state().GetAccount(user1.PubKey.Address())
	assert.Equal(1, len(retrievedUserAcc.ReservedFunds))
	assert.Equal([]common.Bytes{common.Bytes("rid001")}, retrievedUserAcc.ReservedFunds[0].ResourceIDs)
	assert.Equal(types.Coins{{"GammaWei", 1001 * 1e6}}, retrievedUserAcc.ReservedFunds[0].Collateral)
	assert.Equal(1, retrievedUserAcc.ReservedFunds[0].ReserveSequence)
}

func TestReleaseFundTx(t *testing.T) {
	assert := assert.New(t)
	et := newExecTest()

	user1 := types.MakeAcc("user 1")
	user1.Balance = types.Coins{{"GammaWei", 10000 * 1e6}, {"ThetaWei", 10000 * 1e6}}
	et.acc2State(user1)

	et.fastforwardTo(1e7)

	var reserveFundTx *types.ReserveFundTx
	var releaseFundTx *types.ReleaseFundTx
	var res result.Result

	reserveFundTx = &types.ReserveFundTx{
		Fee: types.Coin{"GammaWei", 100},
		Source: types.TxInput{
			Address:  user1.PubKey.Address(),
			PubKey:   user1.PubKey,
			Coins:    types.Coins{{"GammaWei", 1000 * 1e6}},
			Sequence: 1,
		},
		Collateral:  types.Coins{{"GammaWei", 1001 * 1e6}},
		ResourceIDs: []common.Bytes{common.Bytes("rid001")},
		Duration:    1000,
	}
	reserveFundTx.Source.Signature = user1.Sign(reserveFundTx.SignBytes(et.chainID))
	res = et.executor.getTxExecutor(reserveFundTx).sanityCheck(et.chainID, et.state().Delivered(), reserveFundTx)
	assert.True(res.IsOK(), res.String())
	_, res = et.executor.getTxExecutor(reserveFundTx).process(et.chainID, et.state().Delivered(), reserveFundTx)
	assert.True(res.IsOK(), res.String())

	et.state().Commit()

	// Invalid Fee
	releaseFundTx = &types.ReleaseFundTx{
		Fee: types.Coin{"foo", 100},
		Source: types.TxInput{
			Address:  user1.PubKey.Address(),
			Sequence: 2,
		},
		ReserveSequence: 1,
	}
	releaseFundTx.Source.Signature = user1.Sign(releaseFundTx.SignBytes(et.chainID))
	res = et.executor.getTxExecutor(releaseFundTx).sanityCheck(et.chainID, et.state().Delivered(), releaseFundTx)
	assert.False(res.IsOK(), res.String())
	assert.Equal(res.Code, result.CodeInvalidFee, res.String())

	// Not expire yet
	releaseFundTx = &types.ReleaseFundTx{
		Fee: types.Coin{"GammaWei", 100},
		Source: types.TxInput{
			Address:  user1.PubKey.Address(),
			Sequence: 2,
		},
		ReserveSequence: 1,
	}
	releaseFundTx.Source.Signature = user1.Sign(releaseFundTx.SignBytes(et.chainID))
	res = et.executor.getTxExecutor(releaseFundTx).sanityCheck(et.chainID, et.state().Delivered(), releaseFundTx)
	assert.False(res.IsOK(), res.String())
	assert.Equal(res.Code, result.CodeReleaseFundCheckFailed, res.String())

	et.fastforwardTo(1e7 + 9999)

	// No matching ReserveSequence
	releaseFundTx = &types.ReleaseFundTx{
		Fee: types.Coin{"GammaWei", 100},
		Source: types.TxInput{
			Address:  user1.PubKey.Address(),
			Sequence: 2,
		},
		ReserveSequence: 99,
	}
	releaseFundTx.Source.Signature = user1.Sign(releaseFundTx.SignBytes(et.chainID))
	res = et.executor.getTxExecutor(releaseFundTx).sanityCheck(et.chainID, et.state().Delivered(), releaseFundTx)
	assert.False(res.IsOK(), res.String())
	assert.Equal(res.Code, result.CodeReleaseFundCheckFailed, res.String())

	// NOTE: The following check should FAIL, since the expired ReservedFunds are now
	//       released by the Account.UpdateToHeight() function. Once the height
	//       reaches the target release height, the ReservedFunds will be released
	//       automatically. No need to explicitly execute ReleaseFundTx

	// Check auto-expiration
	releaseFundTx = &types.ReleaseFundTx{
		Fee: types.Coin{"GammaWei", 100},
		Source: types.TxInput{
			Address:  user1.PubKey.Address(),
			Sequence: 2,
		},
		ReserveSequence: 1,
	}
	releaseFundTx.Source.Signature = user1.Sign(releaseFundTx.SignBytes(et.chainID))
	res = et.executor.getTxExecutor(releaseFundTx).sanityCheck(et.chainID, et.state().Delivered(), releaseFundTx)
	assert.False(res.IsOK(), res.String())
	assert.Equal(res.Code, result.CodeReleaseFundCheckFailed, res.String())
}

func TestServicePaymentTxNormalExecutionAndSlash(t *testing.T) {
	assert := assert.New(t)
	et, resourceID, alice, bob, carol, _, bobInitBalance, carolInitBalance := setupForServicePayment(assert)
	et.state().Commit()

	retrievedAliceAcc0 := et.state().GetAccount(alice.PubKey.Address())
	assert.Equal(1, len(retrievedAliceAcc0.ReservedFunds))
	assert.Equal([]common.Bytes{resourceID}, retrievedAliceAcc0.ReservedFunds[0].ResourceIDs)
	assert.Equal(types.Coins{{"GammaWei", 1001 * 1e6}}, retrievedAliceAcc0.ReservedFunds[0].Collateral)
	assert.Equal(1, retrievedAliceAcc0.ReservedFunds[0].ReserveSequence)

	// Simulate micropayment #1 between Alice and Bob
	payAmount1 := int64(800)
	srcSeq, tgtSeq, paymentSeq, reserveSeq := 1, 1, 1, 1
	_ = createServicePaymentTx(et.chainID, &alice, &bob, 100, srcSeq, tgtSeq, paymentSeq, reserveSeq, resourceID)
	_ = createServicePaymentTx(et.chainID, &alice, &bob, 500, srcSeq, tgtSeq, paymentSeq, reserveSeq, resourceID)
	servicePaymentTx1 := createServicePaymentTx(et.chainID, &alice, &bob, payAmount1, srcSeq, tgtSeq, paymentSeq, reserveSeq, resourceID)
	res := et.executor.getTxExecutor(servicePaymentTx1).sanityCheck(et.chainID, et.state().Delivered(), servicePaymentTx1)
	assert.True(res.IsOK(), res.Message)
	_, res = et.executor.getTxExecutor(servicePaymentTx1).process(et.chainID, et.state().Delivered(), servicePaymentTx1)
	assert.True(res.IsOK(), res.Message)
	assert.Equal(0, len(et.state().GetSlashIntents()))

	et.state().Commit()

	retrievedAliceAcc1 := et.state().GetAccount(alice.PubKey.Address())
	assert.Equal(types.Coins{{"GammaWei", payAmount1}}, retrievedAliceAcc1.ReservedFunds[0].UsedFund)
	retrievedBobAcc1 := et.state().GetAccount(bob.PubKey.Address())
	assert.Equal(bobInitBalance.Plus(types.Coins{{"GammaWei", payAmount1 - 1}}), retrievedBobAcc1.Balance) // payAmount1 - 1: need to account for Gas

	// Simulate micropayment #2 between Alice and Bob
	payAmount2 := int64(500)
	srcSeq, tgtSeq, paymentSeq, reserveSeq = 1, 2, 2, 1
	_ = createServicePaymentTx(et.chainID, &alice, &bob, 300, srcSeq, tgtSeq, paymentSeq, reserveSeq, resourceID)
	servicePaymentTx2 := createServicePaymentTx(et.chainID, &alice, &bob, payAmount2, srcSeq, tgtSeq, paymentSeq, reserveSeq, resourceID)
	res = et.executor.getTxExecutor(servicePaymentTx2).sanityCheck(et.chainID, et.state().Delivered(), servicePaymentTx2)
	assert.True(res.IsOK(), res.Message)
	_, res = et.executor.getTxExecutor(servicePaymentTx2).process(et.chainID, et.state().Delivered(), servicePaymentTx2)
	assert.True(res.IsOK(), res.Message)
	assert.Equal(0, len(et.state().GetSlashIntents()))

	et.state().Commit()

	retrievedAliceAcc2 := et.state().GetAccount(alice.PubKey.Address())
	assert.Equal(types.Coins{{"GammaWei", payAmount1 + payAmount2}}, retrievedAliceAcc2.ReservedFunds[0].UsedFund)
	retrievedBobAcc2 := et.state().GetAccount(bob.PubKey.Address())
	assert.Equal(bobInitBalance.Plus(types.Coins{{"GammaWei", payAmount1 + payAmount2 - 2}}), retrievedBobAcc2.Balance) // payAmount1 + payAmount2 - 2: need to account for Gas

	// Simulate micropayment #3 between Alice and Carol
	payAmount3 := int64(1200)
	srcSeq, tgtSeq, paymentSeq, reserveSeq = 1, 1, 3, 1
	_ = createServicePaymentTx(et.chainID, &alice, &carol, 300, srcSeq, tgtSeq, paymentSeq, reserveSeq, resourceID)
	servicePaymentTx3 := createServicePaymentTx(et.chainID, &alice, &carol, payAmount3, srcSeq, tgtSeq, paymentSeq, reserveSeq, resourceID)
	res = et.executor.getTxExecutor(servicePaymentTx3).sanityCheck(et.chainID, et.state().Delivered(), servicePaymentTx3)
	assert.True(res.IsOK(), res.Message)
	_, res = et.executor.getTxExecutor(servicePaymentTx3).process(et.chainID, et.state().Delivered(), servicePaymentTx3)
	assert.True(res.IsOK(), res.Message)
	assert.Equal(0, len(et.state().GetSlashIntents()))

	et.state().Commit()

	retrievedAliceAcc3 := et.state().GetAccount(alice.PubKey.Address())
	assert.Equal(types.Coins{{"GammaWei", payAmount1 + payAmount2 + payAmount3}}, retrievedAliceAcc3.ReservedFunds[0].UsedFund)
	retrievedCarolAcc3 := et.state().GetAccount(carol.PubKey.Address())
	assert.Equal(carolInitBalance.Plus(types.Coins{{"GammaWei", payAmount3 - 1}}), retrievedCarolAcc3.Balance) // payAmount3 - 1: need to account for Gas

	// Simulate micropayment #4 between Alice and Carol. This is an overspend, alice should get slashed.
	payAmount4 := int64(2000 * 1e6)
	srcSeq, tgtSeq, paymentSeq, reserveSeq = 1, 2, 4, 1
	_ = createServicePaymentTx(et.chainID, &alice, &carol, 70000, srcSeq, tgtSeq, paymentSeq, reserveSeq, resourceID)
	servicePaymentTx4 := createServicePaymentTx(et.chainID, &alice, &carol, payAmount4, srcSeq, tgtSeq, paymentSeq, reserveSeq, resourceID)
	res = et.executor.getTxExecutor(servicePaymentTx4).sanityCheck(et.chainID, et.state().Delivered(), servicePaymentTx4)
	assert.True(res.IsOK(), res.Message) // the following process() call will create an SlashIntent

	assert.Equal(0, len(et.state().GetSlashIntents()))
	_, res = et.executor.getTxExecutor(servicePaymentTx4).process(et.chainID, et.state().Delivered(), servicePaymentTx4)
	assert.True(res.IsOK(), res.Message)
	assert.Equal(1, len(et.state().GetSlashIntents()))
}

func TestServicePaymentTxExpiration(t *testing.T) {
	assert := assert.New(t)
	et, resourceID, alice, bob, _, _, bobInitBalance, _ := setupForServicePayment(assert)
	et.state().Commit()

	retrievedAliceAcc1 := et.state().GetAccount(alice.PubKey.Address())
	assert.Equal(1, len(retrievedAliceAcc1.ReservedFunds))
	assert.Equal([]common.Bytes{resourceID}, retrievedAliceAcc1.ReservedFunds[0].ResourceIDs)
	assert.Equal(types.Coins{{"GammaWei", 1001 * 1e6}}, retrievedAliceAcc1.ReservedFunds[0].Collateral)
	assert.Equal(1, retrievedAliceAcc1.ReservedFunds[0].ReserveSequence)

	// Simulate micropayment #1 between Alice and Bobs
	payAmount1 := int64(800)
	srcSeq, tgtSeq, paymentSeq, reserveSeq := 1, 1, 1, 1
	_ = createServicePaymentTx(et.chainID, &alice, &bob, 100, srcSeq, tgtSeq, paymentSeq, reserveSeq, resourceID)
	_ = createServicePaymentTx(et.chainID, &alice, &bob, 500, srcSeq, tgtSeq, paymentSeq, reserveSeq, resourceID)
	servicePaymentTx1 := createServicePaymentTx(et.chainID, &alice, &bob, payAmount1, srcSeq, tgtSeq, paymentSeq, reserveSeq, resourceID)
	res := et.executor.getTxExecutor(servicePaymentTx1).sanityCheck(et.chainID, et.state().Delivered(), servicePaymentTx1)
	assert.True(res.IsOK(), res.Message)
	_, res = et.executor.getTxExecutor(servicePaymentTx1).process(et.chainID, et.state().Delivered(), servicePaymentTx1)
	assert.True(res.IsOK(), res.Message)

	et.state().Commit()

	retrievedAliceAcc2 := et.state().GetAccount(alice.PubKey.Address())
	assert.Equal(types.Coins{{"GammaWei", payAmount1}}, retrievedAliceAcc2.ReservedFunds[0].UsedFund)
	retrievedBobAcc2 := et.state().GetAccount(bob.PubKey.Address())
	assert.Equal(bobInitBalance.Plus(types.Coins{{"GammaWei", payAmount1 - 1}}), retrievedBobAcc2.Balance) // payAmount1 - 1: need to account for Gas

	et.fastforwardBy(1e4) // The reservedFund should expire after the fastforward

	// Simulate micropayment #2 between Alice and Bobs
	payAmount2 := int64(500)
	srcSeq, tgtSeq, paymentSeq, reserveSeq = 1, 2, 2, 1
	_ = createServicePaymentTx(et.chainID, &alice, &bob, 300, srcSeq, tgtSeq, paymentSeq, reserveSeq, resourceID)
	servicePaymentTx2 := createServicePaymentTx(et.chainID, &alice, &bob, payAmount2, srcSeq, tgtSeq, paymentSeq, reserveSeq, resourceID)
	res = et.executor.getTxExecutor(servicePaymentTx2).sanityCheck(et.chainID, et.state().Delivered(), servicePaymentTx2)
	assert.False(res.IsOK(), res.Message)
	assert.Equal(result.CodeCheckTransferReservedFundFailed, res.Code)
	log.Infof("Service payment check message: %v", res.Message)
}

func TestSlashTx(t *testing.T) {
	assert := assert.New(t)
	et, resourceID, alice, bob, _, _, _, _ := setupForServicePayment(assert)

	proposer := et.accProposer
	proposerInitBalance := proposer.Account.Balance
	et.acc2State(proposer)
	log.Infof("Proposer's pubKey:  %v", hex.EncodeToString(proposer.PubKey.ToBytes()))
	log.Infof("Proposer's Address: %v", proposer.PubKey.Address().Hex())

	et.state().Commit()

	retrievedAliceAccount := et.state().GetAccount(alice.PubKey.Address())
	assert.Equal(1, len(retrievedAliceAccount.ReservedFunds))
	aliceCollateral := retrievedAliceAccount.ReservedFunds[0].Collateral
	aliceReservedFund := retrievedAliceAccount.ReservedFunds[0].InitialFund
	expectedAliceSlashedAmount := aliceCollateral.Plus(aliceReservedFund)

	// Simulate micropayment #1 between Alice and Bob, which is an overspend
	payAmount1 := int64(8000 * 1e6)
	srcSeq, tgtSeq, paymentSeq, reserveSeq := 1, 1, 1, 1
	_ = createServicePaymentTx(et.chainID, &alice, &bob, 100, srcSeq, tgtSeq, paymentSeq, reserveSeq, resourceID)
	_ = createServicePaymentTx(et.chainID, &alice, &bob, 500, srcSeq, tgtSeq, paymentSeq, reserveSeq, resourceID)
	servicePaymentTx1 := createServicePaymentTx(et.chainID, &alice, &bob, payAmount1, srcSeq, tgtSeq, paymentSeq, reserveSeq, resourceID)
	res := et.executor.getTxExecutor(servicePaymentTx1).sanityCheck(et.chainID, et.state().Delivered(), servicePaymentTx1)
	assert.True(res.IsOK(), res.Message)

	assert.Equal(0, len(et.state().GetSlashIntents()))
	_, res = et.executor.getTxExecutor(servicePaymentTx1).process(et.chainID, et.state().Delivered(), servicePaymentTx1)
	assert.True(res.IsOK(), res.Message)
	assert.Equal(1, len(et.state().GetSlashIntents()))

	slashIntent := et.state().GetSlashIntents()[0]

	et.state().Commit()

	// Test the slashTx
	slashTx := &types.SlashTx{
		Proposer: types.TxInput{
			Address:  proposer.PubKey.Address(),
			Sequence: 1,
			PubKey:   proposer.PubKey,
		},
		SlashedAddress:  slashIntent.Address,
		ReserveSequence: slashIntent.ReserveSequence,
		SlashProof:      slashIntent.Proof,
	}
	signBytes := slashTx.SignBytes(et.chainID)
	slashTx.Proposer.Signature = proposer.Sign(signBytes)

	res = et.executor.getTxExecutor(slashTx).sanityCheck(et.chainID, et.state().Delivered(), slashTx)
	assert.True(res.IsOK(), res.Message)
	_, res = et.executor.getTxExecutor(slashTx).process(et.chainID, et.state().Delivered(), slashTx)
	assert.True(res.IsOK(), res.Message)

	retrievedProposerAccount := et.state().GetAccount(proposer.PubKey.Address())
	assert.Equal(proposerInitBalance.Plus(expectedAliceSlashedAmount), retrievedProposerAccount.Balance) // slashed tokens transferred to the proposer

	retrievedAliceAccountAfterSlash := et.state().GetAccount(alice.PubKey.Address())
	assert.Equal(0, len(retrievedAliceAccountAfterSlash.ReservedFunds)) // Alice is slashed

	log.Infof("Proposer initial balance: %v", proposerInitBalance)
	log.Infof("Alice collateral: %v", aliceCollateral)
	log.Infof("Alice reserved fund: %v", aliceReservedFund)
	log.Infof("Proposer final balance: %v", retrievedProposerAccount.Balance)
}

func TestSplitContractTxNormalExecution(t *testing.T) {
	assert := assert.New(t)
	et, resourceID, alice, bob, carol, _, bobInitBalance, carolInitBalance := setupForServicePayment(assert)
	log.Infof("Bob's initial balance:   %v", bobInitBalance)
	log.Infof("Carol's initial balance: %v", carolInitBalance)

	initiator := types.MakeAcc("User David")
	initiator.Balance = types.Coins{{"GammaWei", 10000 * 1e6}}
	et.acc2State(initiator)

	splitCarol := types.Split{
		Address:    carol.PubKey.Address(),
		Percentage: 30,
	}
	splitContractTx := &types.SplitContractTx{
		Fee:        types.Coin{"GammaWei", 10},
		ResourceID: resourceID,
		Initiator: types.TxInput{
			Address:  initiator.PubKey.Address(),
			PubKey:   initiator.PubKey,
			Sequence: 1,
		},
		Splits:   []types.Split{splitCarol},
		Duration: uint32(99999),
	}
	signBytes := splitContractTx.SignBytes(et.chainID)
	splitContractTx.Initiator.Signature = initiator.Sign(signBytes)

	res := et.executor.getTxExecutor(splitContractTx).sanityCheck(et.chainID, et.state().Delivered(), splitContractTx)
	assert.True(res.IsOK(), res.Message)
	_, res = et.executor.getTxExecutor(splitContractTx).process(et.chainID, et.state().Delivered(), splitContractTx)
	assert.True(res.IsOK(), res.Message)

	// Simulate micropayment #1 between Alice and Bob, Carol should get a cut
	payAmount := int64(10000)
	srcSeq, tgtSeq, paymentSeq, reserveSeq := 1, 1, 1, 1
	_ = createServicePaymentTx(et.chainID, &alice, &bob, 100, srcSeq, tgtSeq, paymentSeq, reserveSeq, resourceID)
	_ = createServicePaymentTx(et.chainID, &alice, &bob, 500, srcSeq, tgtSeq, paymentSeq, reserveSeq, resourceID)
	servicePaymentTx := createServicePaymentTx(et.chainID, &alice, &bob, payAmount, srcSeq, tgtSeq, paymentSeq, reserveSeq, resourceID)
	res = et.executor.getTxExecutor(servicePaymentTx).sanityCheck(et.chainID, et.state().Delivered(), servicePaymentTx)
	assert.True(res.IsOK(), res.Message)

	assert.Equal(0, len(et.state().GetSlashIntents()))
	_, res = et.executor.getTxExecutor(servicePaymentTx).process(et.chainID, et.state().Delivered(), servicePaymentTx)
	assert.True(res.IsOK(), res.Message)

	et.state().Commit()

	bobFinalBalance := et.state().GetAccount(bob.PubKey.Address()).Balance
	carolFinalBalance := et.state().GetAccount(carol.PubKey.Address()).Balance
	log.Infof("Bob's final balance:   %v", bobFinalBalance)
	log.Infof("Carol's final balance: %v", carolFinalBalance)

	// Check the balances of the relevant accounts
	bobSplitCoins := types.Coins{types.Coin{"GammaWei", int64(payAmount * 70 / 100)}}
	servicePaymentTxFee := types.Coins{types.Coin{"GammaWei", 1}}
	carolSplitCoins := types.Coins{types.Coin{"GammaWei", int64(payAmount * 30 / 100)}}
	assert.Equal(bobInitBalance.Plus(bobSplitCoins).Minus(servicePaymentTxFee), bobFinalBalance)
	assert.Equal(carolInitBalance.Plus(carolSplitCoins), carolFinalBalance)
}

func TestSplitContractTxExpiration(t *testing.T) {
	assert := assert.New(t)
	et, resourceID, alice, bob, carol, _, bobInitBalance, carolInitBalance := setupForServicePayment(assert)
	log.Infof("Bob's initial balance:   %v", bobInitBalance)
	log.Infof("Carol's initial balance: %v", carolInitBalance)

	initiator := types.MakeAcc("User David")
	initiator.Balance = types.Coins{{"GammaWei", 10000 * 1e6}}
	et.acc2State(initiator)

	splitCarol := types.Split{
		Address:    carol.PubKey.Address(),
		Percentage: 30,
	}
	splitContractTx := &types.SplitContractTx{
		Fee:        types.Coin{"GammaWei", 10},
		ResourceID: resourceID,
		Initiator: types.TxInput{
			Address:  initiator.PubKey.Address(),
			PubKey:   initiator.PubKey,
			Sequence: 1,
		},
		Splits:   []types.Split{splitCarol},
		Duration: uint32(100),
	}
	signBytes := splitContractTx.SignBytes(et.chainID)
	splitContractTx.Initiator.Signature = initiator.Sign(signBytes)

	res := et.executor.getTxExecutor(splitContractTx).sanityCheck(et.chainID, et.state().Delivered(), splitContractTx)
	assert.True(res.IsOK(), res.Message)
	_, res = et.executor.getTxExecutor(splitContractTx).process(et.chainID, et.state().Delivered(), splitContractTx)
	assert.True(res.IsOK(), res.Message)

	et.fastforwardBy(105) // The split contract should expire after the fastforward

	// Simulate micropayment #1 between Alice and Bob, Carol should NOT get a cut
	payAmount := int64(10000)
	srcSeq, tgtSeq, paymentSeq, reserveSeq := 1, 1, 1, 1
	_ = createServicePaymentTx(et.chainID, &alice, &bob, 100, srcSeq, tgtSeq, paymentSeq, reserveSeq, resourceID)
	_ = createServicePaymentTx(et.chainID, &alice, &bob, 500, srcSeq, tgtSeq, paymentSeq, reserveSeq, resourceID)
	servicePaymentTx := createServicePaymentTx(et.chainID, &alice, &bob, payAmount, srcSeq, tgtSeq, paymentSeq, reserveSeq, resourceID)
	res = et.executor.getTxExecutor(servicePaymentTx).sanityCheck(et.chainID, et.state().Delivered(), servicePaymentTx)
	assert.True(res.IsOK(), res.Message)

	assert.Equal(0, len(et.state().GetSlashIntents()))
	_, res = et.executor.getTxExecutor(servicePaymentTx).process(et.chainID, et.state().Delivered(), servicePaymentTx)
	assert.True(res.IsOK(), res.Message)

	et.state().Commit()

	bobFinalBalance := et.state().GetAccount(bob.PubKey.Address()).Balance
	carolFinalBalance := et.state().GetAccount(carol.PubKey.Address()).Balance
	log.Infof("Bob's final balance:   %v", bobFinalBalance)
	log.Infof("Carol's final balance: %v", carolFinalBalance)

	// Check the balances of the relevant accounts
	bobSplitCoins := types.Coins{types.Coin{"GammaWei", int64(payAmount)}}
	servicePaymentTxFee := types.Coins{types.Coin{"GammaWei", 1}}
	assert.Equal(bobInitBalance.Plus(bobSplitCoins).Minus(servicePaymentTxFee), bobFinalBalance)
	assert.Equal(carolInitBalance, carolFinalBalance) // Carol gets no cut since the split contract has expired
}

func TestSplitContractTxUpdate(t *testing.T) {
	assert := assert.New(t)
	et, resourceID, _, _, carol, _, _, _ := setupForServicePayment(assert)
	et.fastforwardBy(1000)

	initiator := types.MakeAcc("User David")
	initiator.Balance = types.Coins{{"GammaWei", 10000 * 1e6}}
	et.acc2State(initiator)

	fakeInitiator := types.MakeAcc("User Eric")
	fakeInitiator.Balance = types.Coins{{"GammaWei", 10000 * 1e6}}
	et.acc2State(fakeInitiator)

	splitCarol := types.Split{
		Address:    carol.PubKey.Address(),
		Percentage: 30,
	}
	splitContractTx := &types.SplitContractTx{
		Fee:        types.Coin{"GammaWei", 10},
		ResourceID: resourceID,
		Initiator: types.TxInput{
			Address:  initiator.PubKey.Address(),
			PubKey:   initiator.PubKey,
			Sequence: 1,
		},
		Splits:   []types.Split{splitCarol},
		Duration: uint32(100),
	}
	signBytes := splitContractTx.SignBytes(et.chainID)
	splitContractTx.Initiator.Signature = initiator.Sign(signBytes)

	res := et.executor.getTxExecutor(splitContractTx).sanityCheck(et.chainID, et.state().Delivered(), splitContractTx)
	assert.True(res.IsOK(), res.Message)
	_, res = et.executor.getTxExecutor(splitContractTx).process(et.chainID, et.state().Delivered(), splitContractTx)
	assert.True(res.IsOK(), res.Message)

	splitContract := et.executor.state.GetSplitContract(resourceID)
	assert.NotNil(splitContract)
	originalEndHeight := splitContract.EndBlockHeight
	log.Infof("originalEndHeight = %v", originalEndHeight)

	// Another user tries to update the split contract, should fail
	fakeSplitContractUpdateTx := &types.SplitContractTx{
		Fee:        types.Coin{"GammaWei", 10},
		ResourceID: resourceID,
		Initiator: types.TxInput{
			Address:  fakeInitiator.PubKey.Address(),
			PubKey:   fakeInitiator.PubKey,
			Sequence: 1,
		},
		Splits:   []types.Split{splitCarol},
		Duration: uint32(1000),
	}
	signBytes = fakeSplitContractUpdateTx.SignBytes(et.chainID)
	fakeSplitContractUpdateTx.Initiator.Signature = fakeInitiator.Sign(signBytes)

	res = et.executor.getTxExecutor(fakeSplitContractUpdateTx).sanityCheck(et.chainID, et.state().Delivered(), fakeSplitContractUpdateTx)
	assert.False(res.IsOK(), res.Message)
	assert.Equal(result.CodeUnauthorizedToUpdateSplitContract, res.Code)
	_, res = et.executor.getTxExecutor(fakeSplitContractUpdateTx).process(et.chainID, et.state().Delivered(), fakeSplitContractUpdateTx)
	assert.False(res.IsOK(), res.Message)
	assert.Equal(result.CodeUnauthorizedToUpdateSplitContract, res.Code)

	splitContract1 := et.executor.state.GetSplitContract(resourceID)
	assert.NotNil(splitContract1)
	endHeight1 := splitContract1.EndBlockHeight
	assert.Equal(originalEndHeight, endHeight1)
	log.Infof("endHeight1 = %v", endHeight1)

	// The original initiator tries to update the split contract, should succeed
	extendedDuration := uint32(1000)
	splitContractUpdateTx := &types.SplitContractTx{
		Fee:        types.Coin{"GammaWei", 10},
		ResourceID: resourceID,
		Initiator: types.TxInput{
			Address:  initiator.PubKey.Address(),
			Sequence: 2,
		},
		Splits:   []types.Split{splitCarol},
		Duration: extendedDuration,
	}
	signBytes = splitContractUpdateTx.SignBytes(et.chainID)
	splitContractUpdateTx.Initiator.Signature = initiator.Sign(signBytes)

	res = et.executor.getTxExecutor(splitContractUpdateTx).sanityCheck(et.chainID, et.state().Delivered(), splitContractUpdateTx)
	assert.True(res.IsOK(), res.Message)
	_, res = et.executor.getTxExecutor(splitContractUpdateTx).process(et.chainID, et.state().Delivered(), splitContractUpdateTx)
	assert.True(res.IsOK(), res.Message)

	splitContract2 := et.executor.state.GetSplitContract(resourceID)
	assert.NotNil(splitContract2)
	currHeight := et.executor.state.Height()
	endHeight2 := splitContract2.EndBlockHeight
	assert.Equal(currHeight+extendedDuration, endHeight2)
	log.Infof("currHeight = %v", currHeight)
	log.Infof("endHeight2 = %v", endHeight2)
}

// ------------------------------ Test Utils ------------------------------ //

func createServicePaymentTx(chainID string, source, target *types.PrivAccount, amount int64, srcSeq, tgtSeq, paymentSeq, reserveSeq int, resourceID common.Bytes) *types.ServicePaymentTx {
	servicePaymentTx := &types.ServicePaymentTx{
		Fee: types.Coin{"GammaWei", 1},
		Source: types.TxInput{
			Address:  source.PubKey.Address(),
			Coins:    types.Coins{{"GammaWei", amount}},
			Sequence: srcSeq,
		},
		Target: types.TxInput{
			Address:  target.PubKey.Address(),
			Sequence: tgtSeq,
		},
		PaymentSequence: paymentSeq,
		ReserveSequence: reserveSeq,
		ResourceID:      resourceID,
	}

	if srcSeq == 1 {
		servicePaymentTx.Source.PubKey = source.PubKey
	}
	if tgtSeq == 1 {
		servicePaymentTx.Target.PubKey = target.PubKey
	}

	srcSignBytes := servicePaymentTx.SourceSignBytes(chainID)
	servicePaymentTx.Source.Signature = source.Sign(srcSignBytes)

	tgtSignBytes := servicePaymentTx.TargetSignBytes(chainID)
	servicePaymentTx.Target.Signature = target.Sign(tgtSignBytes)

	if !source.PubKey.VerifySignature(srcSignBytes, servicePaymentTx.Source.Signature) {
		panic("Signature verification failed for source")
	}
	if !target.PubKey.VerifySignature(tgtSignBytes, servicePaymentTx.Target.Signature) {
		panic("Signature verification failed for target")
	}

	return servicePaymentTx
}

func setupForServicePayment(ast *assert.Assertions) (et *execTest, resourceID common.Bytes,
	alice, bob, carol types.PrivAccount, aliceInitBalance, bobInitBalance, carolInitBalance types.Coins) {
	et = newExecTest()

	alice = types.MakeAcc("User Alice")
	aliceInitBalance = types.Coins{{"GammaWei", 10000 * 1e6}}
	alice.Balance = aliceInitBalance
	et.acc2State(alice)
	log.Infof("Alice's pubKey: %v", hex.EncodeToString(alice.PubKey.ToBytes()))
	log.Infof("Alice's Address: %v", alice.PubKey.Address().Hex())

	bob = types.MakeAcc("User Bob")
	bobInitBalance = types.Coins{{"GammaWei", 3000 * 1e6}}
	bob.Balance = bobInitBalance
	et.acc2State(bob)
	log.Infof("Bob's pubKey:   %v", hex.EncodeToString(bob.PubKey.ToBytes()))
	log.Infof("Bob's Address: %v", bob.PubKey.Address().Hex())

	carol = types.MakeAcc("User Carol")
	carolInitBalance = types.Coins{{"GammaWei", 3000 * 1e6}}
	carol.Balance = carolInitBalance
	et.acc2State(carol)
	log.Infof("Carol's pubKey: %v", hex.EncodeToString(carol.PubKey.ToBytes()))
	log.Infof("Carol's Address: %v", carol.PubKey.Address().Hex())

	et.fastforwardTo(1e2)

	resourceID = common.Bytes("rid001")
	reserveFundTx := &types.ReserveFundTx{
		Fee: types.Coin{"GammaWei", 100},
		Source: types.TxInput{
			Address:  alice.PubKey.Address(),
			PubKey:   alice.PubKey,
			Coins:    types.Coins{{"GammaWei", 1000 * 1e6}},
			Sequence: 1,
		},
		Collateral:  types.Coins{{"GammaWei", 1001 * 1e6}},
		ResourceIDs: []common.Bytes{resourceID},
		Duration:    1000,
	}
	reserveFundTx.Source.Signature = alice.Sign(reserveFundTx.SignBytes(et.chainID))
	res := et.executor.getTxExecutor(reserveFundTx).sanityCheck(et.chainID, et.state().Delivered(), reserveFundTx)
	ast.True(res.IsOK(), res.String())
	_, res = et.executor.getTxExecutor(reserveFundTx).process(et.chainID, et.state().Delivered(), reserveFundTx)
	ast.True(res.IsOK(), res.String())

	return et, resourceID, alice, bob, carol, aliceInitBalance, bobInitBalance, carolInitBalance
>>>>>>> bf42e052
}<|MERGE_RESOLUTION|>--- conflicted
+++ resolved
@@ -1,11 +1,8 @@
 package execution
 
 import (
-<<<<<<< HEAD
+	"encoding/hex"
 	"math/big"
-=======
-	"encoding/hex"
->>>>>>> bf42e052
 	"testing"
 
 	log "github.com/sirupsen/logrus"
@@ -514,10 +511,7 @@
 	user1balance := et.state().GetAccount(user1.Account.PubKey.Address()).Balance
 	assert.Equal(int64(100000000000), user1balance.ThetaWei)
 	// user's Gamma is not updated.
-<<<<<<< HEAD
 	assert.Equal(int64(0), user1balance.GammaWei)
-=======
-	assert.Equal(int64(0), user1balance.GetGammaWei().Amount)
 }
 
 func TestReserveFundTx(t *testing.T) {
@@ -1227,5 +1221,4 @@
 	ast.True(res.IsOK(), res.String())
 
 	return et, resourceID, alice, bob, carol, aliceInitBalance, bobInitBalance, carolInitBalance
->>>>>>> bf42e052
 }