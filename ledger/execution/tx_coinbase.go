package execution

import (
	"crypto/rand"
	"encoding/binary"
	"encoding/hex"
	"fmt"
	"math/big"
	"sort"

	"github.com/thetatoken/theta/blockchain"
	"github.com/thetatoken/theta/common"
	"github.com/thetatoken/theta/common/result"
	"github.com/thetatoken/theta/core"
	"github.com/thetatoken/theta/crypto"
	st "github.com/thetatoken/theta/ledger/state"
	"github.com/thetatoken/theta/ledger/types"
	"github.com/thetatoken/theta/store/database"
)

var weiMultiplier = big.NewInt(1e18)
var tfuelRewardPerBlock = big.NewInt(1).Mul(big.NewInt(48), weiMultiplier)    // 48 TFUEL per block, corresponds to about 5% *initial* annual inflation rate. The inflation rate naturally approaches 0 as the chain grows.
var eenTfuelRewardPerBlock = big.NewInt(1).Mul(big.NewInt(38), weiMultiplier) // 38 TFUEL per block, corresponds to about 4% *initial* annual inflation rate. The inflation rate naturally approaches 0 as the chain grows.
var tfuelRewardN = 400                                                        // Reward receiver sampling params

var _ TxExecutor = (*CoinbaseTxExecutor)(nil)

// ------------------------------- Coinbase Transaction -----------------------------------

// CoinbaseTxExecutor implements the TxExecutor interface
type CoinbaseTxExecutor struct {
	db        database.Database
	chain     *blockchain.Chain
	state     *st.LedgerState
	consensus core.ConsensusEngine
	valMgr    core.ValidatorManager
}

// NewCoinbaseTxExecutor creates a new instance of CoinbaseTxExecutor
func NewCoinbaseTxExecutor(db database.Database, chain *blockchain.Chain, state *st.LedgerState, consensus core.ConsensusEngine, valMgr core.ValidatorManager) *CoinbaseTxExecutor {
	return &CoinbaseTxExecutor{
		db:        db,
		chain:     chain,
		state:     state,
		consensus: consensus,
		valMgr:    valMgr,
	}
}

func (exec *CoinbaseTxExecutor) sanityCheck(chainID string, view *st.StoreView, transaction types.Tx) result.Result {
	tx := transaction.(*types.CoinbaseTx)
	validatorSet := getValidatorSet(exec.consensus.GetLedger(), exec.valMgr)
	validatorAddresses := getValidatorAddresses(validatorSet)

	// Validate proposer, basic
	res := tx.Proposer.ValidateBasic()
	if res.IsError() {
		return res
	}

	// verify that at most one coinbase transaction is processed for each block
	if view.CoinbaseTransactinProcessed() {
		return result.Error("Another coinbase transaction has been processed for the current block")
	}

	// verify the proposer is one of the validators
	res = isAValidator(tx.Proposer.Address, validatorAddresses)
	if res.IsError() {
		return res
	}

	proposerAccount, res := getOrMakeInput(view, tx.Proposer)
	if res.IsError() {
		return res
	}

	// verify the proposer's signature
	signBytes := tx.SignBytes(chainID)
	if !tx.Proposer.Signature.Verify(signBytes, proposerAccount.Address) {
		return result.Error("SignBytes: %X", signBytes)
	}

	outputAccounts := map[string]*types.Account{}
	outputAccounts, res = getOrMakeOutputs(view, outputAccounts, tx.Outputs)
	if res.IsError() {
		return res
	}

	if tx.BlockHeight != exec.state.Height() {
		return result.Error("invalid block height for the coinbase transaction, tx_block_height = %v, state_height = %v",
			tx.BlockHeight, exec.state.Height())
	}

	// check the reward amount
	var expectedRewards map[string]types.Coins
	currentBlock := exec.consensus.GetLedger().GetCurrentBlock()
	guardianVotes := currentBlock.GuardianVotes
	eliteEdgeNodeVotes := currentBlock.EliteEdgeNodeVotes

	//if tx.BlockHeight < common.HeightEnableTheta2 || guardianVotes == nil
	if tx.BlockHeight < common.HeightEnableTheta2 {
		expectedRewards = CalculateReward(view, validatorSet, nil, nil, nil, nil)
	} else if tx.BlockHeight < common.HeightEnableTheta3 {
		if guardianVotes != nil {
			guradianVoteBlock, err := exec.chain.FindBlock(guardianVotes.Block)
			if err != nil {
				logger.Panic(err)
			}
			storeView := st.NewStoreView(guradianVoteBlock.Height, guradianVoteBlock.StateHash, exec.db)
			guardianCandidatePool := storeView.GetGuardianCandidatePool()
			expectedRewards = CalculateReward(view, validatorSet, guardianVotes, guardianCandidatePool, nil, nil)
		} else {
			expectedRewards = CalculateReward(view, validatorSet, nil, nil, nil, nil)
		}
	} else { // tx.BlockHeight >= common.HeightEnableTheta3
		if guardianVotes != nil {
			guradianVoteBlock, err := exec.chain.FindBlock(guardianVotes.Block)
			if err != nil {
				logger.Panic(err)
			}
			storeView := st.NewStoreView(guradianVoteBlock.Height, guradianVoteBlock.StateHash, exec.db)
			guardianCandidatePool := storeView.GetGuardianCandidatePool()

<<<<<<< HEAD
			var eliteEdgeNodePool *core.EliteEdgeNodePool
			if eliteEdgeNodeVotes != nil {
				if eliteEdgeNodeVotes.Block == guardianVotes.Block {
					eliteEdgeNodePool = storeView.GetEliteEdgeNodePool()
				} else {
					logger.Warnf("Elite edge nodes vote for block %v, while guardians vote for block %v, skip rewarding the elite edge nodes",
						eliteEdgeNodeVotes.Block.Hex(), guardianVotes.Block.Hex())
				}
			} else {
				logger.Warnf("Elite edge nodes have no vote for block %v", guardianVotes.Block.Hex())
			}

			expectedRewards = CalculateReward(view, validatorSet, guardianVotes, guardianCandidatePool, eliteEdgeNodeVotes, eliteEdgeNodePool)
		} else {
			// won't reward the elite edge nodes without the guardian votes, since we need to guardian votes to confirm that
			// the edge nodes vote for the correct checkpoint
			expectedRewards = CalculateReward(view, validatorSet, nil, nil, nil, nil)
		}
=======
	if tx.BlockHeight < common.HeightEnableTheta2 || guardianVotes == nil {
		expectedRewards = CalculateReward(exec.consensus.GetLedger(), view, validatorSet, nil, nil)
	} else {
		guradianVoteBlock, err := exec.chain.FindBlock(guardianVotes.Block)
		if err != nil {
			logger.Panic(err)
		}
		storeView := st.NewStoreView(guradianVoteBlock.Height, guradianVoteBlock.StateHash, exec.db)
		guardianCandidatePool := storeView.GetGuardianCandidatePool()
		expectedRewards = CalculateReward(exec.consensus.GetLedger(), view, validatorSet, guardianVotes, guardianCandidatePool)
>>>>>>> 270c1eac
	}

	if len(expectedRewards) != len(tx.Outputs) {
		return result.Error("Number of rewarded account is incorrect")
	}
	for _, output := range tx.Outputs {
		exp, ok := expectedRewards[string(output.Address[:])]
		if !ok || !exp.IsEqual(output.Coins) {
			return result.Error("Invalid rewards, address %v expecting %v, but is %v",
				output.Address, exp, output.Coins)
		}
	}
	return result.OK
}

func (exec *CoinbaseTxExecutor) process(chainID string, view *st.StoreView, transaction types.Tx) (common.Hash, result.Result) {
	tx := transaction.(*types.CoinbaseTx)

	if view.CoinbaseTransactinProcessed() {
		return common.Hash{}, result.Error("Another coinbase transaction has been processed for the current block")
	}

	accounts := map[string]*types.Account{}
	accounts, res := getOrMakeOutputs(view, accounts, tx.Outputs)
	if res.IsError() {
		return common.Hash{}, res
	}

	for _, output := range tx.Outputs {
		addr := string(output.Address[:])
		if account, exists := accounts[addr]; exists {
			account.Balance = account.Balance.Plus(output.Coins)
			view.SetAccount(output.Address, account)
		}
	}

	view.SetCoinbaseTransactionProcessed(true)

	txHash := types.TxID(chainID, tx)
	return txHash, result.OK
}

// CalculateReward calculates the block reward for each account
<<<<<<< HEAD
func CalculateReward(view *st.StoreView, validatorSet *core.ValidatorSet,
	guardianVotes *core.AggregatedVotes, guardianPool *core.GuardianCandidatePool,
	eliteEdgeNodeVotes *core.AggregatedEENVotes, eliteEdgeNodePool *core.EliteEdgeNodePool) map[string]types.Coins {
=======
func CalculateReward(ledger core.Ledger, view *st.StoreView, validatorSet *core.ValidatorSet, guardianVotes *core.AggregatedVotes, guardianPool *core.GuardianCandidatePool) map[string]types.Coins {
>>>>>>> 270c1eac
	accountReward := map[string]types.Coins{}
	blockHeight := view.Height() + 1 // view points to the parent block
	if blockHeight < common.HeightEnableValidatorReward {
		grantValidatorsWithZeroReward(validatorSet, &accountReward)
	} else if blockHeight < common.HeightEnableTheta2 {
<<<<<<< HEAD
		grantThetaStakerReward(view, validatorSet, nil, core.NewGuardianCandidatePool(), &accountReward, blockHeight)
	} else if blockHeight < common.HeightEnableTheta3 {
		grantThetaStakerReward(view, validatorSet, guardianVotes, guardianPool, &accountReward, blockHeight)
	} else { // blockHeight >= common.HeightEnableTheta3
		grantThetaStakerReward(view, validatorSet, guardianVotes, guardianPool, &accountReward, blockHeight)
		grantTFuelStakerReward(view, guardianVotes, eliteEdgeNodeVotes, eliteEdgeNodePool, &accountReward, blockHeight)
=======
		grantStakerReward(ledger, view, validatorSet, nil, core.NewGuardianCandidatePool(), &accountReward, blockHeight)
	} else {
		grantStakerReward(ledger, view, validatorSet, guardianVotes, guardianPool, &accountReward, blockHeight)
>>>>>>> 270c1eac
	}

	return accountReward
}

func grantValidatorsWithZeroReward(validatorSet *core.ValidatorSet, accountReward *map[string]types.Coins) {
	// Initial Mainnet release should not reward the validators until the guardians ready to deploy
	zeroReward := types.Coins{}.NoNil()
	for _, v := range validatorSet.Validators() {
		(*accountReward)[string(v.Address[:])] = zeroReward
	}
}

<<<<<<< HEAD
func grantThetaStakerReward(view *st.StoreView, validatorSet *core.ValidatorSet, guardianVotes *core.AggregatedVotes,
=======
func grantStakerReward(ledger core.Ledger, view *st.StoreView, validatorSet *core.ValidatorSet, guardianVotes *core.AggregatedVotes,
>>>>>>> 270c1eac
	guardianPool *core.GuardianCandidatePool, accountReward *map[string]types.Coins, blockHeight uint64) {
	if !common.IsCheckPointHeight(blockHeight) {
		return
	}

	totalStake := validatorSet.TotalStake()

	if guardianPool != nil {
		guardianPool = guardianPool.WithStake()
	}

	if totalStake.Cmp(big.NewInt(0)) != 0 {

		stakeSourceMap := map[common.Address]*big.Int{}
		stakeSourceList := []common.Address{}

		// TODO - Need to confirm: should we get the VCP from the current view? What if there is a stake deposit/withdraw?
		vcp := view.GetValidatorCandidatePool()
		for _, v := range validatorSet.Validators() {
			validatorAddr := v.Address
			stakeDelegate := vcp.FindStakeDelegate(validatorAddr)
			if stakeDelegate == nil { // should not happen
				panic(fmt.Sprintf("Failed to find stake delegate in the VCP: %v", hex.EncodeToString(validatorAddr[:])))
			}

			stakes := stakeDelegate.Stakes
			for _, stake := range stakes {
				if stake.Withdrawn {
					continue
				}
				stakeAmount := stake.Amount
				stakeSource := stake.Source
				if stakeAmountSum, exists := stakeSourceMap[stakeSource]; exists {
					stakeAmountSum := big.NewInt(0).Add(stakeAmountSum, stakeAmount)
					stakeSourceMap[stakeSource] = stakeAmountSum
				} else {
					stakeSourceMap[stakeSource] = stakeAmount
					stakeSourceList = append(stakeSourceList, stakeSource)
				}
			}
		}

		if guardianPool != nil && guardianVotes != nil {
			for i, g := range guardianPool.SortedGuardians {
				if guardianVotes.Multiplies[i] == 0 {
					continue
				}
				stakes := g.Stakes
				for _, stake := range stakes {
					if stake.Withdrawn {
						continue
					}
					stakeAmount := stake.Amount
					stakeSource := stake.Source

					totalStake.Add(totalStake, stakeAmount)

					if stakeAmountSum, exists := stakeSourceMap[stakeSource]; exists {
						stakeAmountSum.Add(stakeAmountSum, stakeAmount)
					} else {
						stakeSourceMap[stakeSource] = stakeAmount
						stakeSourceList = append(stakeSourceList, stakeSource)
					}
				}
			}
		}

		totalReward := big.NewInt(1).Mul(tfuelRewardPerBlock, big.NewInt(common.CheckpointInterval))

		if blockHeight < common.HeightSampleStakingReward {
			// the source of the stake divides the block reward proportional to their stake
			grantFixedReward(stakeSourceMap, totalStake, accountReward, totalReward, "Block")
		} else {
			// randomly select (proportional to the stake) a constant-sized set of stakers and grand the block reward
			grantRandomizedReward(guardianVotes.Block, view, stakeSourceList, stakeSourceMap,
				totalStake, accountReward, totalReward, "Block")
		}
	}
}

// TODO: random sampling
func grantTFuelStakerReward(view *st.StoreView, guardianVotes *core.AggregatedVotes, eliteEdgeNodeVotes *core.AggregatedEENVotes,
	eliteEdgeNodePool *core.EliteEdgeNodePool, accountReward *map[string]types.Coins, blockHeight uint64) {
	if !common.IsCheckPointHeight(blockHeight) {
		return
	}

	if eliteEdgeNodeVotes == nil || eliteEdgeNodePool == nil {
		return
	}

	totalStake := big.NewInt(0)

	if eliteEdgeNodePool != nil {
		eliteEdgeNodePool = eliteEdgeNodePool.WithStake()
	}

	if eliteEdgeNodePool != nil {
		for i, e := range eliteEdgeNodePool.SortedEliteEdgeNodes {
			if eliteEdgeNodeVotes.Multiplies[i] == 0 {
				continue
			}
<<<<<<< HEAD
			totalStake.Add(totalStake, e.TotalStake())
		}
	}

	if totalStake.Cmp(big.NewInt(0)) != 0 {
		stakeSourceMap := map[common.Address]*big.Int{}
		stakeSourceList := []common.Address{}

		if eliteEdgeNodePool != nil {
			for i, e := range eliteEdgeNodePool.SortedEliteEdgeNodes {
				if eliteEdgeNodeVotes.Multiplies[i] == 0 {
					continue
				}
				stakes := e.Stakes
				for _, stake := range stakes {
					if stake.Withdrawn {
						continue
					}
					stakeAmount := stake.Amount
					stakeSource := stake.Source
					if stakeAmountSum, exists := stakeSourceMap[stakeSource]; exists {
						stakeAmountSum.Add(stakeAmountSum, stakeAmount)
					} else {
						stakeSourceMap[stakeSource] = stakeAmount
						stakeSourceList = append(stakeSourceList, stakeSource)
					}
=======
		} else {
			samples := make([]*big.Int, tfuelRewardN)
			for i := 0; i < tfuelRewardN; i++ {
				// Set random seed to (block_height||sampling_index||checkpoint_hash)
				seed := make([]byte, 2*binary.MaxVarintLen64+common.HashLength)
				binary.PutUvarint(seed[:], view.Height())
				binary.PutUvarint(seed[binary.MaxVarintLen64:], uint64(i))
				if guardianVotes != nil && !guardianVotes.Block.IsEmpty() {
					copy(seed[2*binary.MaxVarintLen64:], guardianVotes.Block[:])
				} else {
					blockhash := ledger.GetCurrentBlock().Hash()
					copy(seed[2*binary.MaxVarintLen64:], blockhash[:])
				}

				var err error
				samples[i], err = rand.Int(NewHashRand(seed), totalStake)
				if err != nil {
					// Should not reach here
					logger.Panic(err)
>>>>>>> 270c1eac
				}
			}
		}

		// the source of the stake divides the block reward proportional to their stake
		totalReward := big.NewInt(1).Mul(eenTfuelRewardPerBlock, big.NewInt(common.CheckpointInterval))
		if blockHeight < common.HeightSampleStakingReward {
			// the source of the stake divides the block reward proportional to their stake
			grantFixedReward(stakeSourceMap, totalStake, accountReward, totalReward, "EEN  ")
		} else {
			// randomly select (proportional to the stake) a constant-sized set of stakers and grand the block reward
			grantRandomizedReward(guardianVotes.Block, view, stakeSourceList, stakeSourceMap,
				totalStake, accountReward, totalReward, "EEN  ")
		}
	}
}

func grantFixedReward(stakeSourceMap map[common.Address]*big.Int, totalStake *big.Int, accountReward *map[string]types.Coins, totalReward *big.Int, rewardType string) {
	for stakeSourceAddr, stakeAmountSum := range stakeSourceMap {
		tmp := big.NewInt(1).Mul(totalReward, stakeAmountSum)
		rewardAmount := tmp.Div(tmp, totalStake)

		stakingReward := types.Coins{
			ThetaWei: big.NewInt(0),
			TFuelWei: rewardAmount,
		}.NoNil()

		staker := string(stakeSourceAddr[:])
		if existingReward, exists := (*accountReward)[staker]; exists {
			totalStakingReward := existingReward.NoNil().Plus(stakingReward)
			(*accountReward)[staker] = totalStakingReward
		} else {
			(*accountReward)[staker] = stakingReward
		}

		logger.Infof("%v reward for staker %v : %v", rewardType, hex.EncodeToString(stakeSourceAddr[:]), stakingReward)
	}
}

func grantRandomizedReward(blockHash common.Hash, view *st.StoreView, stakeSourceList []common.Address, stakeSourceMap map[common.Address]*big.Int,
	totalStake *big.Int, accountReward *map[string]types.Coins, totalReward *big.Int, rewardType string) {
	samples := make([]*big.Int, tfuelRewardN)
	for i := 0; i < tfuelRewardN; i++ {
		// Set random seed to (block_height||sampling_index||checkpoint_hash)
		seed := make([]byte, 2*binary.MaxVarintLen64+common.HashLength)
		binary.PutUvarint(seed[:], view.Height())
		binary.PutUvarint(seed[binary.MaxVarintLen64:], uint64(i))
		copy(seed[2*binary.MaxVarintLen64:], blockHash[:])

		var err error
		samples[i], err = rand.Int(NewHashRand(seed), totalStake)
		if err != nil {
			// Should not reach here
			logger.Panic(err)
		}
	}

	sort.Sort(BigIntSort(samples))

	curr := 0
	currSum := big.NewInt(0)

	for i := 0; i < len(stakeSourceList); i++ {
		stakeSourceAddr := stakeSourceList[i]
		stakeAmountSum := stakeSourceMap[stakeSourceAddr]

		if curr >= tfuelRewardN {
			break
		}

		count := 0
		lower := currSum
		upper := new(big.Int).Add(currSum, stakeAmountSum)
		for curr < tfuelRewardN && samples[curr].Cmp(lower) >= 0 && samples[curr].Cmp(upper) < 0 {
			count++
			curr++
		}
		currSum = upper

		if count > 0 {
			tmp := new(big.Int).Mul(totalReward, big.NewInt(int64(count)))
			rewardAmount := tmp.Div(tmp, big.NewInt(int64(tfuelRewardN)))

			reward := types.Coins{
				ThetaWei: big.NewInt(0),
				TFuelWei: rewardAmount,
			}.NoNil()

			staker := string(stakeSourceAddr[:])
			if thetaStakingReward, exists := (*accountReward)[staker]; exists {
				totalStakingReward := thetaStakingReward.NoNil().Plus(reward)
				(*accountReward)[staker] = totalStakingReward
			} else {
				(*accountReward)[staker] = reward
			}

			logger.Infof("%v reward for staker %v : %v", rewardType, hex.EncodeToString(stakeSourceAddr[:]), reward)
		}
	}
}

func (exec *CoinbaseTxExecutor) getTxInfo(transaction types.Tx) *core.TxInfo {
	return &core.TxInfo{
		EffectiveGasPrice: exec.calculateEffectiveGasPrice(transaction),
	}
}

func (exec *CoinbaseTxExecutor) calculateEffectiveGasPrice(transaction types.Tx) *big.Int {
	return new(big.Int).SetUint64(0)
}

type BigIntSort []*big.Int

func (s BigIntSort) Len() int           { return len(s) }
func (s BigIntSort) Less(i, j int) bool { return s[i].Cmp(s[j]) < 0 }
func (s BigIntSort) Swap(i, j int)      { s[i], s[j] = s[j], s[i] }

// HashRand generate infinite number of random bytes by repeatedly hashing the seed
type HashRand struct {
	remaining []byte
	curr      common.Hash
}

func NewHashRand(seed []byte) *HashRand {
	return &HashRand{
		remaining: []byte{},
		curr:      crypto.Keccak256Hash(seed),
	}
}

func (r *HashRand) Read(buf []byte) (int, error) {
	if len(r.remaining) != 0 {
		n := copy(buf, r.remaining)
		r.remaining = r.remaining[n:]
		return n, nil
	}
	r.curr = crypto.Keccak256Hash(r.curr[:])
	n := copy(buf, r.curr[:])
	r.remaining = r.curr[n:]
	return n, nil
}<|MERGE_RESOLUTION|>--- conflicted
+++ resolved
@@ -99,7 +99,7 @@
 
 	//if tx.BlockHeight < common.HeightEnableTheta2 || guardianVotes == nil
 	if tx.BlockHeight < common.HeightEnableTheta2 {
-		expectedRewards = CalculateReward(view, validatorSet, nil, nil, nil, nil)
+		expectedRewards = CalculateReward(exec.consensus.GetLedger(), view, validatorSet, nil, nil, nil, nil)
 	} else if tx.BlockHeight < common.HeightEnableTheta3 {
 		if guardianVotes != nil {
 			guradianVoteBlock, err := exec.chain.FindBlock(guardianVotes.Block)
@@ -108,9 +108,9 @@
 			}
 			storeView := st.NewStoreView(guradianVoteBlock.Height, guradianVoteBlock.StateHash, exec.db)
 			guardianCandidatePool := storeView.GetGuardianCandidatePool()
-			expectedRewards = CalculateReward(view, validatorSet, guardianVotes, guardianCandidatePool, nil, nil)
-		} else {
-			expectedRewards = CalculateReward(view, validatorSet, nil, nil, nil, nil)
+			expectedRewards = CalculateReward(exec.consensus.GetLedger(), view, validatorSet, guardianVotes, guardianCandidatePool, nil, nil)
+		} else {
+			expectedRewards = CalculateReward(exec.consensus.GetLedger(), view, validatorSet, nil, nil, nil, nil)
 		}
 	} else { // tx.BlockHeight >= common.HeightEnableTheta3
 		if guardianVotes != nil {
@@ -121,7 +121,6 @@
 			storeView := st.NewStoreView(guradianVoteBlock.Height, guradianVoteBlock.StateHash, exec.db)
 			guardianCandidatePool := storeView.GetGuardianCandidatePool()
 
-<<<<<<< HEAD
 			var eliteEdgeNodePool *core.EliteEdgeNodePool
 			if eliteEdgeNodeVotes != nil {
 				if eliteEdgeNodeVotes.Block == guardianVotes.Block {
@@ -134,24 +133,12 @@
 				logger.Warnf("Elite edge nodes have no vote for block %v", guardianVotes.Block.Hex())
 			}
 
-			expectedRewards = CalculateReward(view, validatorSet, guardianVotes, guardianCandidatePool, eliteEdgeNodeVotes, eliteEdgeNodePool)
+			expectedRewards = CalculateReward(exec.consensus.GetLedger(), view, validatorSet, guardianVotes, guardianCandidatePool, eliteEdgeNodeVotes, eliteEdgeNodePool)
 		} else {
 			// won't reward the elite edge nodes without the guardian votes, since we need to guardian votes to confirm that
 			// the edge nodes vote for the correct checkpoint
-			expectedRewards = CalculateReward(view, validatorSet, nil, nil, nil, nil)
-		}
-=======
-	if tx.BlockHeight < common.HeightEnableTheta2 || guardianVotes == nil {
-		expectedRewards = CalculateReward(exec.consensus.GetLedger(), view, validatorSet, nil, nil)
-	} else {
-		guradianVoteBlock, err := exec.chain.FindBlock(guardianVotes.Block)
-		if err != nil {
-			logger.Panic(err)
-		}
-		storeView := st.NewStoreView(guradianVoteBlock.Height, guradianVoteBlock.StateHash, exec.db)
-		guardianCandidatePool := storeView.GetGuardianCandidatePool()
-		expectedRewards = CalculateReward(exec.consensus.GetLedger(), view, validatorSet, guardianVotes, guardianCandidatePool)
->>>>>>> 270c1eac
+			expectedRewards = CalculateReward(exec.consensus.GetLedger(), view, validatorSet, nil, nil, nil, nil)
+		}
 	}
 
 	if len(expectedRewards) != len(tx.Outputs) {
@@ -195,30 +182,20 @@
 }
 
 // CalculateReward calculates the block reward for each account
-<<<<<<< HEAD
-func CalculateReward(view *st.StoreView, validatorSet *core.ValidatorSet,
+func CalculateReward(ledger core.Ledger, view *st.StoreView, validatorSet *core.ValidatorSet,
 	guardianVotes *core.AggregatedVotes, guardianPool *core.GuardianCandidatePool,
 	eliteEdgeNodeVotes *core.AggregatedEENVotes, eliteEdgeNodePool *core.EliteEdgeNodePool) map[string]types.Coins {
-=======
-func CalculateReward(ledger core.Ledger, view *st.StoreView, validatorSet *core.ValidatorSet, guardianVotes *core.AggregatedVotes, guardianPool *core.GuardianCandidatePool) map[string]types.Coins {
->>>>>>> 270c1eac
 	accountReward := map[string]types.Coins{}
 	blockHeight := view.Height() + 1 // view points to the parent block
 	if blockHeight < common.HeightEnableValidatorReward {
 		grantValidatorsWithZeroReward(validatorSet, &accountReward)
 	} else if blockHeight < common.HeightEnableTheta2 {
-<<<<<<< HEAD
-		grantThetaStakerReward(view, validatorSet, nil, core.NewGuardianCandidatePool(), &accountReward, blockHeight)
+		grantThetaStakerReward(ledger, view, validatorSet, nil, core.NewGuardianCandidatePool(), &accountReward, blockHeight)
 	} else if blockHeight < common.HeightEnableTheta3 {
-		grantThetaStakerReward(view, validatorSet, guardianVotes, guardianPool, &accountReward, blockHeight)
+		grantThetaStakerReward(ledger, view, validatorSet, guardianVotes, guardianPool, &accountReward, blockHeight)
 	} else { // blockHeight >= common.HeightEnableTheta3
-		grantThetaStakerReward(view, validatorSet, guardianVotes, guardianPool, &accountReward, blockHeight)
-		grantTFuelStakerReward(view, guardianVotes, eliteEdgeNodeVotes, eliteEdgeNodePool, &accountReward, blockHeight)
-=======
-		grantStakerReward(ledger, view, validatorSet, nil, core.NewGuardianCandidatePool(), &accountReward, blockHeight)
-	} else {
-		grantStakerReward(ledger, view, validatorSet, guardianVotes, guardianPool, &accountReward, blockHeight)
->>>>>>> 270c1eac
+		grantThetaStakerReward(ledger, view, validatorSet, guardianVotes, guardianPool, &accountReward, blockHeight)
+		grantTFuelStakerReward(ledger, view, guardianVotes, eliteEdgeNodeVotes, eliteEdgeNodePool, &accountReward, blockHeight)
 	}
 
 	return accountReward
@@ -232,11 +209,7 @@
 	}
 }
 
-<<<<<<< HEAD
-func grantThetaStakerReward(view *st.StoreView, validatorSet *core.ValidatorSet, guardianVotes *core.AggregatedVotes,
-=======
-func grantStakerReward(ledger core.Ledger, view *st.StoreView, validatorSet *core.ValidatorSet, guardianVotes *core.AggregatedVotes,
->>>>>>> 270c1eac
+func grantThetaStakerReward(ledger core.Ledger, view *st.StoreView, validatorSet *core.ValidatorSet, guardianVotes *core.AggregatedVotes,
 	guardianPool *core.GuardianCandidatePool, accountReward *map[string]types.Coins, blockHeight uint64) {
 	if !common.IsCheckPointHeight(blockHeight) {
 		return
@@ -311,14 +284,13 @@
 			grantFixedReward(stakeSourceMap, totalStake, accountReward, totalReward, "Block")
 		} else {
 			// randomly select (proportional to the stake) a constant-sized set of stakers and grand the block reward
-			grantRandomizedReward(guardianVotes.Block, view, stakeSourceList, stakeSourceMap,
+			grantRandomizedReward(ledger, guardianVotes, view, stakeSourceList, stakeSourceMap,
 				totalStake, accountReward, totalReward, "Block")
 		}
 	}
 }
 
-// TODO: random sampling
-func grantTFuelStakerReward(view *st.StoreView, guardianVotes *core.AggregatedVotes, eliteEdgeNodeVotes *core.AggregatedEENVotes,
+func grantTFuelStakerReward(ledger core.Ledger, view *st.StoreView, guardianVotes *core.AggregatedVotes, eliteEdgeNodeVotes *core.AggregatedEENVotes,
 	eliteEdgeNodePool *core.EliteEdgeNodePool, accountReward *map[string]types.Coins, blockHeight uint64) {
 	if !common.IsCheckPointHeight(blockHeight) {
 		return
@@ -339,7 +311,6 @@
 			if eliteEdgeNodeVotes.Multiplies[i] == 0 {
 				continue
 			}
-<<<<<<< HEAD
 			totalStake.Add(totalStake, e.TotalStake())
 		}
 	}
@@ -366,27 +337,6 @@
 						stakeSourceMap[stakeSource] = stakeAmount
 						stakeSourceList = append(stakeSourceList, stakeSource)
 					}
-=======
-		} else {
-			samples := make([]*big.Int, tfuelRewardN)
-			for i := 0; i < tfuelRewardN; i++ {
-				// Set random seed to (block_height||sampling_index||checkpoint_hash)
-				seed := make([]byte, 2*binary.MaxVarintLen64+common.HashLength)
-				binary.PutUvarint(seed[:], view.Height())
-				binary.PutUvarint(seed[binary.MaxVarintLen64:], uint64(i))
-				if guardianVotes != nil && !guardianVotes.Block.IsEmpty() {
-					copy(seed[2*binary.MaxVarintLen64:], guardianVotes.Block[:])
-				} else {
-					blockhash := ledger.GetCurrentBlock().Hash()
-					copy(seed[2*binary.MaxVarintLen64:], blockhash[:])
-				}
-
-				var err error
-				samples[i], err = rand.Int(NewHashRand(seed), totalStake)
-				if err != nil {
-					// Should not reach here
-					logger.Panic(err)
->>>>>>> 270c1eac
 				}
 			}
 		}
@@ -398,7 +348,7 @@
 			grantFixedReward(stakeSourceMap, totalStake, accountReward, totalReward, "EEN  ")
 		} else {
 			// randomly select (proportional to the stake) a constant-sized set of stakers and grand the block reward
-			grantRandomizedReward(guardianVotes.Block, view, stakeSourceList, stakeSourceMap,
+			grantRandomizedReward(ledger, guardianVotes, view, stakeSourceList, stakeSourceMap,
 				totalStake, accountReward, totalReward, "EEN  ")
 		}
 	}
@@ -426,7 +376,7 @@
 	}
 }
 
-func grantRandomizedReward(blockHash common.Hash, view *st.StoreView, stakeSourceList []common.Address, stakeSourceMap map[common.Address]*big.Int,
+func grantRandomizedReward(ledger core.Ledger, guardianVotes *core.AggregatedVotes, view *st.StoreView, stakeSourceList []common.Address, stakeSourceMap map[common.Address]*big.Int,
 	totalStake *big.Int, accountReward *map[string]types.Coins, totalReward *big.Int, rewardType string) {
 	samples := make([]*big.Int, tfuelRewardN)
 	for i := 0; i < tfuelRewardN; i++ {
@@ -434,7 +384,12 @@
 		seed := make([]byte, 2*binary.MaxVarintLen64+common.HashLength)
 		binary.PutUvarint(seed[:], view.Height())
 		binary.PutUvarint(seed[binary.MaxVarintLen64:], uint64(i))
-		copy(seed[2*binary.MaxVarintLen64:], blockHash[:])
+		if guardianVotes != nil && !guardianVotes.Block.IsEmpty() {
+			copy(seed[2*binary.MaxVarintLen64:], guardianVotes.Block[:])
+		} else {
+			blockhash := ledger.GetCurrentBlock().Hash()
+			copy(seed[2*binary.MaxVarintLen64:], blockhash[:])
+		}
 
 		var err error
 		samples[i], err = rand.Int(NewHashRand(seed), totalStake)
