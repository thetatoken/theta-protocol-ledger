--- conflicted
+++ resolved
@@ -254,15 +254,11 @@
 // of connections by dialing peers when the number of connected peers are lower than the
 // required threshold
 func (pdmh *PeerDiscoveryMessageHandler) maintainSufficientConnectivity() {
-<<<<<<< HEAD
 	selfNodeType := viper.GetInt(common.CfgNodeType)
 	skipEdgeNode := (selfNodeType == int(common.NodeTypeBlockchainNode)) // a blockchain node only asks other blockchain nodes for peers
-	numPeers := pdmh.discMgr.peerTable.GetTotalNumPeers(skipEdgeNode)
-=======
-	//numPeers := pdmh.discMgr.peerTable.GetTotalNumPeers()
-	peers := *(pdmh.discMgr.peerTable.GetAllPeers())
+	peers := *(pdmh.discMgr.peerTable.GetAllPeers(skipEdgeNode))
 	numPeers := uint(len(peers))
->>>>>>> c25c0369
+
 	sufficientNumPeers := GetDefaultPeerDiscoveryManagerConfig().SufficientNumPeers
 	if numPeers > 0 {
 		if numPeers < sufficientNumPeers {
@@ -283,10 +279,7 @@
 			}
 
 			// discovery
-<<<<<<< HEAD
 			peers := *(pdmh.discMgr.peerTable.GetAllPeers(skipEdgeNode))
-=======
->>>>>>> c25c0369
 			numPeersToSendRequest := numPeers * requestPeersAddressesPercent / 100
 			if numPeersToSendRequest < 1 {
 				numPeersToSendRequest = 1
