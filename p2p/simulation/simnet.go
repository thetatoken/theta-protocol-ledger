--- conflicted
+++ resolved
@@ -144,21 +144,12 @@
 		for {
 			select {
 			case envelope := <-se.incoming:
-<<<<<<< HEAD
-				if envelope.To == "" || envelope.To == se.ID() {
-					peerID := se.ID()
-					message := p2ptypes.Message{
-						PeerID:  peerID,
-						Content: envelope.Content,
-					}
-					se.HandleMessage(message)
-=======
 				peerID := se.ID()
 				message := p2ptypes.Message{
+					PeerID:  peerID,
 					Content: envelope.Content,
->>>>>>> a023be7a
 				}
-				se.HandleMessage(peerID, message)
+				se.HandleMessage(message)
 			}
 		}
 	}()
