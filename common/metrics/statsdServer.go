package metrics

import (
	"fmt"
	"sync"
	"time"

	"github.com/smira/go-statsd"
	"github.com/spf13/viper"
	"github.com/thetatoken/theta/common"
	pr "github.com/thetatoken/theta/p2p/peer"
)

type StatsdClient struct {
	client    *statsd.Client
	init      bool
	InSync    bool //TODO : lock
	mu        *sync.Mutex
	ID        string
	IP        string
	peerTable pr.PeerTable
}

var client *statsd.Client

const sleepTime time.Duration = time.Second * 10
const flushDuration time.Duration = time.Second * 10

func (sc *StatsdClient) NewStatsdClient(sync bool) *StatsdClient {
	return nil
}

//init statsd client and start heartbeat functions
func InitStatsdClient() *StatsdClient {
	re := &StatsdClient{}
	re.mu = &sync.Mutex{}
	if mserver := viper.GetString(common.CfgMetricsServer); mserver != "" {
		client = statsd.NewClient(mserver+":8125", statsd.MetricPrefix("theta."), statsd.FlushInterval(flushDuration))
		re.client = client
		re.init = true
		ticker := time.NewTicker(sleepTime)
		go re.reportOnlineAndSync(ticker)
	} else {
		fmt.Printf("metrics server is not in config file")
	}
	return re
}

//report online & sync
func (sc *StatsdClient) reportOnlineAndSync(ticker *time.Ticker) {
	for {
		select {
		case <-ticker.C:
			sc.client.Incr("guardian.online", 1)
			sc.mu.Lock()
			if sc.InSync {
				sc.client.Incr("guardian.inSync", 1)
			}
			sc.mu.Unlock()
		}
	}
}

func (sc *StatsdClient) SetInSync(b bool) {
<<<<<<< HEAD
=======
	sc.mu.Lock()
	sc.InSync = b
	sc.mu.Unlock()
}

func (sc *StatsdClient) SetIP(addr string) {
>>>>>>> e51d2a2d
	sc.mu.Lock()
	sc.InSync = b
	sc.mu.Unlock()
}<|MERGE_RESOLUTION|>--- conflicted
+++ resolved
@@ -62,16 +62,12 @@
 }
 
 func (sc *StatsdClient) SetInSync(b bool) {
-<<<<<<< HEAD
-=======
 	sc.mu.Lock()
 	sc.InSync = b
 	sc.mu.Unlock()
 }
 
 func (sc *StatsdClient) SetIP(addr string) {
->>>>>>> e51d2a2d
 	sc.mu.Lock()
-	sc.InSync = b
 	sc.mu.Unlock()
 }