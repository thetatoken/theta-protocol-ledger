--- conflicted
+++ resolved
@@ -47,26 +47,18 @@
 	CfgLibP2PSeeds = "p2p.libp2p_seeds"
 	// CfgLibP2PRendezvous is the libp2p rendezvous string
 	CfgLibP2PRendezvous = "p2p.libp2p_rendezvous"
-<<<<<<< HEAD
-	// CfgLibP2PDiscoverable sets if the libp2p nodes is discoverable
-	CfgLibP2PDiscoverable = "p2p.libp2p_discoverable"
-=======
->>>>>>> 96237e96
 	// CfgP2PMessageQueueSize sets the message queue size for network interface.
 	CfgP2PMessageQueueSize = "p2p.messageQueueSize"
 	// CfgP2PSeedPeerOnlyOutbound decides whether only the seed peers can be outbound peers.
 	CfgP2PSeedPeerOnlyOutbound = "p2p.seedPeerOnlyOutbound"
 	// CfgP2PSeedPeerOnly decides whether the node will connect to peers other than the seeds.
 	CfgP2PSeedPeerOnly = "p2p.seedPeerOnly"
-<<<<<<< HEAD
 	// CfgP2PMinNumPeers specifies the minimal number of peers a node tries to maintain
 	CfgP2PMinNumPeers = "p2p.minNumPeers"
 	// CfgP2PMaxNumPeers specifies the maximal number of peers a node can simultaneously connected to
 	CfgP2PMaxNumPeers = "p2p.maxNumPeers"
-=======
-	// CfgMaxPeerPersistence sets the max number of peers to persist for normal nodes
-	CfgMaxPeerPersistence = "p2p.maxPeerPersistence"
->>>>>>> 96237e96
+	// CfgMaxNumPersistentPeers sets the max number of peers to persist for normal nodes
+	CfgMaxNumPersistentPeers = "p2p.maxNumPersistentPeers"
 
 	// CfgSyncInboundResponseWhitelist filters inbound messages based on peer ID.
 	CfgSyncInboundResponseWhitelist = "sync.inboundResponseWhitelist"
@@ -131,17 +123,11 @@
 	viper.SetDefault(CfgP2PSeeds, "")
 	viper.SetDefault(CfgP2PSeedPeerOnlyOutbound, false)
 	viper.SetDefault(CfgP2POpt, P2POptBoth)
-<<<<<<< HEAD
 	viper.SetDefault(CfgP2PReuseStream, true)
 	viper.SetDefault(CfgP2PSeedPeerOnly, false)
 	viper.SetDefault(CfgP2PMinNumPeers, 32)
 	viper.SetDefault(CfgP2PMaxNumPeers, 64)
-=======
->>>>>>> 96237e96
-
-	viper.SetDefault(CfgP2PReuseStream, true)
-	viper.SetDefault(CfgP2PSeedPeerOnly, false)
-	viper.SetDefault(CfgMaxPeerPersistence, 10)
+	viper.SetDefault(CfgMaxNumPersistentPeers, 10)
 	
 	viper.SetDefault(CfgRPCAddress, "0.0.0.0")
 	viper.SetDefault(CfgRPCPort, "16888")
@@ -152,12 +138,9 @@
 
 	viper.SetDefault(CfgGuardianRoundLength, 30)
 
-	viper.SetDefault(CfgLibP2PDiscoverable, true)
-
 	viper.SetDefault(CfgMetricsServer, "guardian-metrics.thetatoken.org")
-
+	
 	viper.SetDefault(CfgProfEnabled, false)
-
 	viper.SetDefault(CfgForceGCEnabled, true)
 }
 
