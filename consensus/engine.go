--- conflicted
+++ resolved
@@ -27,15 +27,10 @@
 
 var _ core.ConsensusEngine = (*ConsensusEngine)(nil)
 
-<<<<<<< HEAD
-// ConsensusEngine is the default implementation of the ConsensusEngine interface.
+// ConsensusEngine is the default implementation of the Engine interface.
 type ConsensusEngine struct {
-=======
-// DefaultEngine is the default implementation of the Engine interface.
-type DefaultEngine struct {
 	logger *log.Entry
 
->>>>>>> bdc2c5af
 	chain   *blockchain.Chain
 	network p2p.Network
 
@@ -213,13 +208,8 @@
 	return false
 }
 
-<<<<<<< HEAD
 func (e *ConsensusEngine) handleProposal(p core.Proposal) {
-	log.WithFields(log.Fields{"proposal": p, "id": e.ID()}).Debug("Received proposal")
-=======
-func (e *DefaultEngine) handleProposal(p core.Proposal) {
 	e.logger.WithFields(log.Fields{"proposal": p}).Debug("Received proposal")
->>>>>>> bdc2c5af
 
 	if expectedProposer := e.validatorManager.GetProposerForEpoch(e.epoch).ID(); p.ProposerID != expectedProposer {
 		e.logger.WithFields(log.Fields{"proposal": p, "p.proposerID": p.ProposerID, "expected proposer": expectedProposer}).Debug("Ignoring proposed block since proposer shouldn't propose in epoch")
@@ -231,13 +221,9 @@
 	e.vote()
 }
 
-<<<<<<< HEAD
 func (e *ConsensusEngine) handleBlock(block *core.Block) {
-=======
-func (e *DefaultEngine) handleBlock(block *core.Block) {
 	e.logger.WithFields(log.Fields{"block": block}).Debug("Received block")
 
->>>>>>> bdc2c5af
 	var err error
 	if block.Epoch != e.epoch {
 		e.logger.WithFields(log.Fields{
@@ -292,13 +278,9 @@
 	e.network.Broadcast(voteMsg)
 }
 
-<<<<<<< HEAD
 func (e *ConsensusEngine) handleCC(cc *core.CommitCertificate) {
-=======
-func (e *DefaultEngine) handleCC(cc *core.CommitCertificate) {
 	e.logger.WithFields(log.Fields{"cc": cc}).Debug("Received CC")
 
->>>>>>> bdc2c5af
 	if cc == nil {
 		return
 	}
@@ -319,13 +301,8 @@
 	e.processCCBlock(ccBlock)
 }
 
-<<<<<<< HEAD
 func (e *ConsensusEngine) handleVote(vote core.Vote) (endEpoch bool) {
-	log.WithFields(log.Fields{"vote": vote, "id": e.ID()}).Debug("Received vote")
-=======
-func (e *DefaultEngine) handleVote(vote core.Vote) (endEpoch bool) {
 	e.logger.WithFields(log.Fields{"vote": vote}).Debug("Received vote")
->>>>>>> bdc2c5af
 
 	validators := e.validatorManager.GetValidatorSetForEpoch(0)
 	e.epochVotes[vote.ID] = vote
@@ -400,15 +377,9 @@
 	return e.finalizedBlocks
 }
 
-<<<<<<< HEAD
 func (e *ConsensusEngine) processCCBlock(ccBlock *core.ExtendedBlock) {
-	log.WithFields(log.Fields{"id": e.ID(), "ccBlock": ccBlock, "c.epoch": e.epoch}).Debug("Start processing ccBlock")
-	defer log.WithFields(log.Fields{"id": e.ID(), "ccBlock": ccBlock, "c.epoch": e.epoch}).Debug("Done processing ccBlock")
-=======
-func (e *DefaultEngine) processCCBlock(ccBlock *core.ExtendedBlock) {
 	e.logger.WithFields(log.Fields{"ccBlock": ccBlock, "c.epoch": e.epoch}).Debug("Start processing ccBlock")
 	defer e.logger.WithFields(log.Fields{"ccBlock": ccBlock, "c.epoch": e.epoch}).Debug("Done processing ccBlock")
->>>>>>> bdc2c5af
 
 	if ccBlock.Height > e.highestCCBlock.Height {
 		e.logger.WithFields(log.Fields{"ccBlock": ccBlock}).Debug("Updating highestCCBlock since ccBlock.Height > e.highestCCBlock.Height")
