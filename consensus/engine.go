package consensus

import (
	"context"
	"fmt"
	"math/big"
	"sort"
	"strings"
	"sync"
	"time"

	"github.com/thetatoken/theta/crypto/bls"

	log "github.com/sirupsen/logrus"
	"github.com/spf13/viper"
	"github.com/thetatoken/theta/blockchain"
	"github.com/thetatoken/theta/common"
	"github.com/thetatoken/theta/common/result"
	"github.com/thetatoken/theta/common/util"
	"github.com/thetatoken/theta/core"
	"github.com/thetatoken/theta/crypto"
	"github.com/thetatoken/theta/dispatcher"
	"github.com/thetatoken/theta/rlp"
	"github.com/thetatoken/theta/store"
)

var logger = log.WithFields(log.Fields{"prefix": "consensus"})

var _ core.ConsensusEngine = (*ConsensusEngine)(nil)

// ConsensusEngine is the default implementation of the Engine interface.
type ConsensusEngine struct {
	logger *log.Entry

	privateKey *crypto.PrivateKey

	chain            *blockchain.Chain
	dispatcher       *dispatcher.Dispatcher
	validatorManager core.ValidatorManager
	ledger           core.Ledger
	guardian         *GuardianEngine

	incoming        chan interface{}
	finalizedBlocks chan *core.Block

	// Life cycle
	wg      *sync.WaitGroup
	ctx     context.Context
	cancel  context.CancelFunc
	stopped bool

	mu            *sync.Mutex
	epochTimer    *time.Timer
	proposalTimer *time.Timer
	guardianTimer *time.Ticker

	state *State
}

// NewConsensusEngine creates a instance of ConsensusEngine.
func NewConsensusEngine(privateKey *crypto.PrivateKey, db store.Store, chain *blockchain.Chain, dispatcher *dispatcher.Dispatcher, validatorManager core.ValidatorManager) *ConsensusEngine {
	e := &ConsensusEngine{
		chain:      chain,
		dispatcher: dispatcher,

		privateKey: privateKey,

		incoming:        make(chan interface{}, viper.GetInt(common.CfgConsensusMessageQueueSize)),
		finalizedBlocks: make(chan *core.Block, viper.GetInt(common.CfgConsensusMessageQueueSize)),

		wg: &sync.WaitGroup{},

		mu:    &sync.Mutex{},
		state: NewState(db, chain),

		validatorManager: validatorManager,
	}

	logger = util.GetLoggerForModule("consensus")
	e.logger = logger

	blsKey, err := bls.GenKey(strings.NewReader(common.Bytes2Hex(privateKey.PublicKey().ToBytes())))
	if err != nil {
		e.logger.Panic(err)
	}
	e.guardian = NewGuardianEngine(e, blsKey)

	e.logger.WithFields(log.Fields{"state": e.state}).Info("Starting state")

	return e
}

func (e *ConsensusEngine) SetLedger(ledger core.Ledger) {
	e.ledger = ledger
}

// GetLedger returns the ledger instance attached to the consensus engine
func (e *ConsensusEngine) GetLedger() core.Ledger {
	return e.ledger
}

// ID returns the identifier of current node.
func (e *ConsensusEngine) ID() string {
	return e.privateKey.PublicKey().Address().Hex()
}

// PrivateKey returns the private key
func (e *ConsensusEngine) PrivateKey() *crypto.PrivateKey {
	return e.privateKey
}

// Chain return a pointer to the underlying chain store.
func (e *ConsensusEngine) Chain() *blockchain.Chain {
	return e.chain
}

// GetEpoch returns the current epoch
func (e *ConsensusEngine) GetEpoch() uint64 {
	return e.state.GetEpoch()
}

// GetValidatorManager returns a pointer to the valiator manager.
func (e *ConsensusEngine) GetValidatorManager() core.ValidatorManager {
	return e.validatorManager
}

// Start starts sub components and kick off the main loop.
func (e *ConsensusEngine) Start(ctx context.Context) {
	c, cancel := context.WithCancel(ctx)
	e.ctx = c
	e.cancel = cancel

	// Verify configurations
	if viper.GetInt(common.CfgConsensusMaxEpochLength) <= viper.GetInt(common.CfgConsensusMinProposalWait) {
		log.WithFields(log.Fields{
			"CfgConsensusMaxEpochLength":  viper.GetInt(common.CfgConsensusMaxEpochLength),
			"CfgConsensusMinProposalWait": viper.GetInt(common.CfgConsensusMinProposalWait),
		}).Fatal("Invalid configuration: max epoch length must be larger than minimal proposal wait")
	}

	// Set ledger state pointer to initial state.
	lastCC := e.autoRewind(e.state.GetHighestCCBlock())
	//e.ledger.ResetState(lastCC.Height, lastCC.StateHash)
	e.ledger.ResetState(lastCC.Block)

	e.resetGuardianTimer()
	e.guardian.Start(e.ctx)

	e.wg.Add(1)
	go e.mainLoop()
}

func (e *ConsensusEngine) autoRewind(lastCC *core.ExtendedBlock) *core.ExtendedBlock {
	// check hardcoded block hashes to determine if need to auto rewind
	heights := make([]uint64, 0, len(core.HardcodeBlockHashes))
	for k := range core.HardcodeBlockHashes {
		heights = append(heights, k)
	}
	sort.Slice(heights, func(i, j int) bool { return heights[i] < heights[j] })

	// get the closest hardcoded hash's height below lastCC
	idx := -1
	for i, height := range heights {
		if height <= lastCC.Height {
			idx = i
		} else {
			break
		}
	}

	if idx > 0 {
		needRewind := false
		// find where to rewind to
		for idx >= 0 {
			// check if the finalized block at that height has the same hash as hardcoded
			var finalizedBlock *core.ExtendedBlock
			blocks := e.chain.FindBlocksByHeight(heights[idx])
			for _, block := range blocks {
				if block.Status.IsFinalized() {
					finalizedBlock = block
					break
				}
			}
			if finalizedBlock == nil {
				log.WithFields(log.Fields{
					"height": heights[idx],
				}).Fatal("Can't find finalized block at height")
			}

			if finalizedBlock.Hash().Hex() == core.HardcodeBlockHashes[heights[idx]] {
				break
			}

			needRewind = true
			idx--
		}

		if needRewind {
			idx++ // last height where block hash varies from hardcoded hash

			for {
				if lastCC.Height < heights[idx] {
					break
				}

				lastCC.Status = core.BlockStatusDisposed
				e.chain.SaveBlock(lastCC)
				e.chain.RemoveVotesByHash(lastCC.Hash())

				parent, err := e.chain.FindBlock(lastCC.Parent)
				if err != nil {
					// Should not happen
					e.logger.WithFields(log.Fields{
						"error":  err,
						"parent": lastCC.Parent.Hex(),
						"block":  lastCC.Hash().Hex(),
					}).Fatal("Failed to find parent block")
				}

				lastCC = parent
			}
		}

		e.state.SetLastFinalizedBlock(lastCC)
		e.state.SetHighestCCBlock(lastCC)
		e.state.SetLastVote(core.Vote{})
		e.state.SetLastProposal(core.Proposal{})
	}

	return lastCC
}

// Stop notifies all goroutines to stop without blocking.
func (e *ConsensusEngine) Stop() {
	e.cancel()

	if e.guardianTimer != nil {
		e.guardianTimer.Stop()
	}
}

// Wait blocks until all goroutines stop.
func (e *ConsensusEngine) Wait() {
	e.wg.Wait()
}

func (e *ConsensusEngine) mainLoop() {
	defer e.wg.Done()

	for {
		e.enterEpoch()
	Epoch:
		for {
			select {
			case <-e.ctx.Done():
				e.stopped = true
				return
			case msg := <-e.incoming:
				endEpoch := e.processMessage(msg)
				if endEpoch {
					break Epoch
				}
			case <-e.epochTimer.C:
				e.logger.WithFields(log.Fields{"e.epoch": e.GetEpoch()}).Debug("Epoch timeout. Repeating epoch")
				e.vote()
				break Epoch
			case <-e.proposalTimer.C:
				e.propose()
			case <-e.guardianTimer.C:
				v := e.guardian.GetVoteToBroadcast()

				if v != nil {
					e.guardian.logger.WithFields(log.Fields{"vote": v}).Debug("Broadcasting guardian vote")
					e.broadcastGuardianVote(v)
				}
				e.guardian.StartNewRound()
			}
		}
	}
}

// enterEpoch is called when engine enters a new epoch.
func (e *ConsensusEngine) enterEpoch() {
	// Reset timers.
	if e.epochTimer != nil {
		e.epochTimer.Stop()
	}
	e.epochTimer = time.NewTimer(time.Duration(viper.GetInt(common.CfgConsensusMaxEpochLength)) * time.Second)

	if e.proposalTimer != nil {
		e.proposalTimer.Stop()
	}
	e.proposalTimer = time.NewTimer(time.Duration(viper.GetInt(common.CfgConsensusMinProposalWait)) * time.Second)
}

// GetChannelIDs implements the p2p.MessageHandler interface.
func (e *ConsensusEngine) GetChannelIDs() []common.ChannelIDEnum {
	return []common.ChannelIDEnum{
		common.ChannelIDHeader,
		common.ChannelIDBlock,
		common.ChannelIDVote,
	}
}

// AddMessage adds a message to engine's message queue.
func (e *ConsensusEngine) AddMessage(msg interface{}) {
	e.incoming <- msg
}

func (e *ConsensusEngine) processMessage(msg interface{}) (endEpoch bool) {
	switch m := msg.(type) {
	case core.Vote:
		e.logger.WithFields(log.Fields{"vote": m}).Debug("Received vote")
		endEpoch = e.handleVote(m)
		e.checkCC(m.Block)
		return endEpoch
	case *core.Block:
		e.logger.WithFields(log.Fields{"block": m}).Debug("Received block")
		e.handleBlock(m)
	case *core.AggregatedVotes:
		e.logger.WithFields(log.Fields{"guardian vote": m}).Debug("Received guardian vote")
		e.handleGuardianVote(m)
	default:
		// Should not happen.
		log.Errorf("Unknown message type: %v", m)
	}

	return false
}

func (e *ConsensusEngine) validateBlock(block *core.Block, parent *core.ExtendedBlock) result.Result {
	// Ignore old blocks.
	if lfh := e.state.GetLastFinalizedBlock().Height; block.Height <= lfh {
		e.logger.WithFields(log.Fields{
			"lastFinalizedHeight": lfh,
			"block":               block.Hash().Hex(),
			"block.Height":        block.Height,
		}).Warn("Block.Height <= last finalized height")
		return result.Error("Block is older than last finalized block")
	}

	// Validate parent.
	if parent.Height+1 != block.Height {
		e.logger.WithFields(log.Fields{
			"parent":        block.Parent.Hex(),
			"parent.Height": parent.Height,
			"block":         block.Hash().Hex(),
			"block.Height":  block.Height,
		}).Warn("Block.Height != parent.Height + 1")
		return result.Error("Block height is incorrect")
	}
	if parent.Epoch >= block.Epoch {
		e.logger.WithFields(log.Fields{
			"parent":       block.Parent.Hex(),
			"parent.Epoch": parent.Epoch,
			"block":        block.Hash().Hex(),
			"block.Epoch":  block.Epoch,
		}).Warn("Block.Epoch <= parent.Epoch")
		return result.Error("Block epoch must be greater than parent epoch")
	}
	if !parent.Status.IsValid() {
		if parent.Status.IsPending() {
			// Should never happen
			e.logger.WithFields(log.Fields{
				"parent":        block.Parent.Hex(),
				"parent.status": parent.Status,
				"block":         block.Hash().Hex(),
			}).Panic("Parent block is pending")
		}
		e.logger.WithFields(log.Fields{
			"parent":        block.Parent.Hex(),
			"parent.status": parent.Status,
			"block":         block.Hash().Hex(),
		}).Warn("Block is referring to invalid parent block")
		return result.Error("Parent block is invalid")
	}

	// Validate HCC.
	if !e.chain.IsDescendant(block.HCC.BlockHash, block.Hash()) {
		e.logger.WithFields(log.Fields{
			"block.HCC": block.HCC.BlockHash.Hex(),
			"block":     block.Hash().Hex(),
		}).Warn("HCC must be ancestor")
		return result.Error("HCC is not ancestor")
	}
	hccBlock, err := e.chain.FindBlock(block.HCC.BlockHash)
	if err != nil {
		return result.Error("HCC block not found")
	}
	if !hccBlock.Status.IsFinalized() {
		hccValidators := e.validatorManager.GetValidatorSet(block.HCC.BlockHash)
		if !block.HCC.IsValid(hccValidators) {
			e.logger.WithFields(log.Fields{
				"parent":    block.Parent.Hex(),
				"block":     block.Hash().Hex(),
				"block.HCC": block.HCC.String(),
			}).Warn("Invalid HCC")
			return result.Error("Invalid HCC")
		}
	}

	// Blocks with validator changes must be followed by two direct confirmation blocks.
	if parent.HasValidatorUpdate {
		if block.HCC.BlockHash != block.Parent {
			e.logger.WithFields(log.Fields{
				"parent":    block.Parent.Hex(),
				"block":     block.Hash().Hex(),
				"block.HCC": block.HCC.BlockHash.Hex(),
			}).Warn("block.HCC must equal to parent when parent contains validator changes.")
			return result.Error("HCC incorrect: parent has validator changes")
		}
	}
	shouldSynchronize := false
	if !parent.Parent.IsEmpty() {
		grandParent, err := e.chain.FindBlock(parent.Parent)
		// Should not happen.
		if err != nil {
			e.logger.WithFields(log.Fields{
				"error":         err,
				"parent":        parent.Hash().Hex(),
				"block":         block.Hash().Hex(),
				"parent.Parent": parent.Parent.Hex(),
			}).Warn("Failed to find grand parent block")
			return result.Error("Grandparent not found")
		}
		shouldSynchronize = grandParent.HasValidatorUpdate
	}
	if shouldSynchronize {
		if block.HCC.BlockHash != block.Parent {
			e.logger.WithFields(log.Fields{
				"parent":    block.Parent.Hex(),
				"block":     block.Hash().Hex(),
				"block.HCC": block.HCC.BlockHash.Hex(),
			}).Warn("block.HCC must equal to block.Parent when block.Parent.Parent contains validator changes.")
			return result.Error("HCC incorrect: grandparent has validator changes")
		}
	}

	if !e.shouldProposeByID(block.Parent, block.Epoch, block.Proposer.Hex()) {
		e.logger.WithFields(log.Fields{
			"block.Epoch":    block.Epoch,
			"block.proposer": block.Proposer.Hex(),
		}).Warn("Invalid proposer")
		return result.Error("Invalid proposer")
	}

	// Validate Guardian Votes.
	// We allow checkpoint blocs to have nil guardian votes.
	if block.GuardianVotes != nil && block.Height >= common.HeightEnableTheta2 && common.IsCheckPointHeight(block.Height) {
		// Voted block must exist.
		lastCheckpoint, err := e.chain.FindBlock(block.GuardianVotes.Block)
		if err != nil {
			e.logger.WithFields(log.Fields{
				"block.Hash":          block.Hash().Hex(),
				"block.Height":        block.Height,
				"block.GuardianVotes": block.GuardianVotes.String(),
				"error":               err.Error(),
			}).Warn("Guardian votes refers to non-existing block")
			return result.Error("Block in guardian votes cannot be found")
		}
		// // Voted block must be at previous checkpoint height.
		// if block.Height-lastCheckpoint.Height != uint64(common.CheckpointInterval) {
		// 	e.logger.WithFields(log.Fields{
		// 		"block.Hash":          block.Hash().Hex(),
		// 		"block.Height":        block.Height,
		// 		"block.GuardianVotes": block.GuardianVotes.String(),
		// 	}).Warn("Voted block must be at previous checkpoint height")
		// 	return result.Error("Voted block must be at previous checkpoint height")
		// }
		// Voted block must be ascendant.
		if !e.chain.IsDescendant(lastCheckpoint.Hash(), block.Hash()) {
			e.logger.WithFields(log.Fields{
				"block.Hash":          block.Hash().Hex(),
				"block.Height":        block.Height,
				"block.GuardianVotes": block.GuardianVotes.String(),
				"lastCheckpoint":      lastCheckpoint.Hash().Hex(),
			}).Warn("Block is not descendant of checkpoint")
			return result.Error("Block is not descendant of checkpoint in guardian votes")
		}
		// Guardian votes must be valid.
		gcp, err := e.ledger.GetGuardianCandidatePool(block.GuardianVotes.Block)
		if err != nil {
			e.logger.WithFields(log.Fields{
				"block.Hash":          block.Hash().Hex(),
				"block.Height":        block.Height,
				"block.GuardianVotes": block.GuardianVotes.String(),
				"error":               err.Error(),
			}).Warn("Failed to load guardian pool")
			return result.Error("Failed to load guardian pool")
		}
		if res := block.GuardianVotes.Validate(gcp); res.IsError() {
			e.logger.WithFields(log.Fields{
				"block.Hash":          block.Hash().Hex(),
				"block.Height":        block.Height,
				"block.GuardianVotes": block.GuardianVotes.String(),
				"error":               res.String(),
			}).Warn("Failed to load guardian pool")
			return result.Error("Guardian votes are not valid")
		}
	} else {
		if block.GuardianVotes != nil {
			e.logger.WithFields(log.Fields{
				"block.Epoch":         block.Epoch,
				"block.proposer":      block.Proposer.Hex(),
				"block.Hash":          block.Hash().Hex(),
				"block.Height":        block.Height,
				"block.GuardianVotes": block.GuardianVotes.String(),
			}).Warn("Guardian votes in non-checkpoint block")
			return result.Error("Non-checkpoint block should not have guardian votes")
		}
	}

	return result.OK
}

func (e *ConsensusEngine) handleBlock(block *core.Block) {
	eb, err := e.chain.FindBlock(block.Hash())
	if err != nil {
		// Should not happen.
		e.logger.WithFields(log.Fields{
			"error": err,
			"block": block.Hash().Hex(),
		}).Fatal("Failed to find block")
	}

	if hex, ok := core.HardcodeBlockHashes[eb.Height]; ok {
		e.handleHardcodeBlock(common.HexToHash(hex))
	} else {
		e.handleNormalBlock(eb)
	}
}

func (e *ConsensusEngine) handleHardcodeBlock(hash common.Hash) {
	eb, err := e.chain.FindBlock(hash)
	if err != nil {
		// block still not synced to DB, wait and retry
		e.logger.WithFields(log.Fields{
			"error": err,
			"block": hash.Hex(),
		}).Warn("Failed to find block")
		return
	}
	eb.Status = core.BlockStatusTrusted
	e.chain.SaveBlock(eb)

	block := eb.Block
	parent, err := e.chain.FindBlock(block.Parent)
	if err != nil {
		// Should not happen since netsync layer ensures order of blocks.
		e.logger.WithFields(log.Fields{
			"error":  err,
			"parent": block.Parent.Hex(),
			"block":  block.Hash().Hex(),
		}).Fatal("Failed to find parent block")
	}

	//result := e.ledger.ResetState(parent.Height, parent.StateHash)
	result := e.ledger.ResetState(parent.Block)
	if result.IsError() {
		e.logger.WithFields(log.Fields{
			"error":            result.Message,
			"parent.StateHash": parent.StateHash,
		}).Error("Failed to reset state to parent.StateHash")
		return
	}
	result = e.ledger.ApplyBlockTxs(block)
	if result.IsError() {
		e.logger.WithFields(log.Fields{
			"error":           result.String(),
			"parent":          block.Parent.Hex(),
			"block":           block.Hash().Hex(),
			"block.StateHash": block.StateHash.Hex(),
		}).Error("Failed to apply block Txs")
		return
	}

	e.pruneState(block.Height)

	e.state.SetHighestCCBlock(eb)
}

func (e *ConsensusEngine) handleNormalBlock(eb *core.ExtendedBlock) {
	start := time.Now()

	block := eb.Block
	if !eb.Status.IsPending() {
		// Before consensus engine can process the first one, sync layer might send duplicate blocks.
		e.logger.WithFields(log.Fields{
			"error":        nil,
			"block.Status": eb.Status,
			"block":        block.Hash().Hex(),
		}).Debug("Ignore processed block")
		return
	}
	parent, err := e.chain.FindBlock(block.Parent)
	if err != nil {
		// Should not happen since netsync layer ensures order of blocks.
		e.logger.WithFields(log.Fields{
			"error":  err,
			"parent": block.Parent.Hex(),
			"block":  block.Hash().Hex(),
		}).Fatal("Failed to find parent block")
	}

	start1 := time.Now()
	if e.validateBlock(block, parent).IsError() {
		e.logger.WithFields(log.Fields{
			"block.Hash": block.Hash().Hex(),
		}).Warn("Block is invalid")
		e.chain.MarkBlockInvalid(block.Hash())
		return
	}
	validateBlockTime := time.Since(start1)

	for _, vote := range block.HCC.Votes.Votes() {
		e.handleVote(vote)
	}
	if localHCC := e.state.GetHighestCCBlock().Hash(); localHCC != block.HCC.BlockHash {
		e.logger.WithFields(log.Fields{
			"localHCC":            localHCC.Hex(),
			"block.HCC.BlockHash": block.HCC.BlockHash.Hex(),
		}).Debug("Updating HCC before process block")
		e.checkCC(block.HCC.BlockHash)
	}

	//result := e.ledger.ResetState(parent.Height, parent.StateHash)
	result := e.ledger.ResetState(parent.Block)
	if result.IsError() {
		e.logger.WithFields(log.Fields{
			"error":            result.Message,
			"parent.StateHash": parent.StateHash,
		}).Error("Failed to reset state to parent.StateHash")
		e.chain.MarkBlockInvalid(block.Hash())
		return
	}

	start1 = time.Now()
	result = e.ledger.ApplyBlockTxs(block)
	if result.IsError() {
		e.logger.WithFields(log.Fields{
			"error":           result.String(),
			"parent":          block.Parent.Hex(),
			"block":           block.Hash().Hex(),
			"block.StateHash": block.StateHash.Hex(),
		}).Error("Failed to apply block Txs")
		e.chain.MarkBlockInvalid(block.Hash())
		return
	}
	applyBlockTime := time.Since(start1)

	start1 = time.Now()
<<<<<<< HEAD
	e.pruneState(block.Height)
=======
	go e.pruneState(block.Height)
>>>>>>> 5c920416
	pruneStateTime := time.Since(start1)

	if hasValidatorUpdate, ok := result.Info["hasValidatorUpdate"]; ok {
		hasValidatorUpdateBool := hasValidatorUpdate.(bool)
		if hasValidatorUpdateBool {
			e.chain.MarkBlockHasValidatorUpdate(block.Hash())
		}
	}

	e.chain.MarkBlockValid(block.Hash())

	// Skip voting for block older than current best known epoch.
	// Allow block with one epoch behind since votes are processed first and might advance epoch
	// before block is processed.
	if localEpoch := e.GetEpoch(); block.Epoch == localEpoch-1 || block.Epoch == localEpoch {
		e.vote()
	} else {
		e.logger.WithFields(log.Fields{
			"block.Epoch": block.Epoch,
			"block.Hash":  block.Hash().Hex(),
			"e.epoch":     localEpoch,
		}).Debug("Skipping voting for block from previous epoch")
	}

	// Check and process CC.
	e.checkCC(block.Hash())

	e.logger.WithFields(log.Fields{
		"block.Epoch":       block.Epoch,
		"block.Hash":        block.Hash().Hex(),
		"duration":          time.Since(start),
		"validateBlockTime": validateBlockTime,
		"applyBlockTime":    applyBlockTime,
		"pruneStateTime":    pruneStateTime,
	}).Debug("Finish processing block")
}

func (e *ConsensusEngine) shouldVote(block common.Hash) bool {
	return e.shouldVoteByID(e.privateKey.PublicKey().Address(), block)
}

func (e *ConsensusEngine) shouldVoteByID(id common.Address, block common.Hash) bool {
	validators := e.validatorManager.GetValidatorSet(block)
	_, err := validators.GetValidator(id)
	return err == nil
}

func (e *ConsensusEngine) vote() {
	tip := e.GetTipToVote()

	if !e.shouldVote(tip.Hash()) {
		return
	}

	var vote core.Vote
	lastVote := e.state.GetLastVote()
	shouldRepeatVote := false
	if lastVote.Height != 0 && lastVote.Height >= tip.Height {
		// Voting height should be monotonically increasing.
		e.logger.WithFields(log.Fields{
			"lastVote.Height": lastVote.Height,
			"lastVote.Hash":   lastVote.Block.Hex(),
			"tip.Height":      tip.Height,
			"tip.Hash":        tip.Hash().Hex(),
		}).Debug("Repeating vote at height")
		shouldRepeatVote = true
	} else if localHCC := e.state.GetHighestCCBlock().Hash(); lastVote.Height != 0 && tip.HCC.BlockHash != localHCC {
		// HCC in candidate block must equal local highest CC.
		e.logger.WithFields(log.Fields{
			"tip":       tip.Hash().Hex(),
			"tip.HCC":   tip.HCC.BlockHash.Hex(),
			"local.HCC": localHCC.Hex(),
		}).Debug("Repeating vote due to mismatched HCC")
		shouldRepeatVote = true
	}

	if shouldRepeatVote {
		block, err := e.chain.FindBlock(lastVote.Block)
		if err != nil {
			// Should not happen
			log.Panic(err)
		}
		// Recreating vote so that it has updated epoch and signature.
		vote = e.createVote(block.Block)
	} else {
		vote = e.createVote(tip.Block)
		e.state.SetLastVote(vote)
	}
	e.logger.WithFields(log.Fields{
		"vote": vote,
	}).Debug("Sending vote")
	e.broadcastVote(vote)

	go func() {
		e.AddMessage(vote)
	}()
}

func (e *ConsensusEngine) broadcastVote(vote core.Vote) {
	payload, err := rlp.EncodeToBytes(vote)
	if err != nil {
		e.logger.WithFields(log.Fields{"vote": vote}).Error("Failed to encode vote")
		return
	}
	voteMsg := dispatcher.DataResponse{
		ChannelID: common.ChannelIDVote,
		Payload:   payload,
	}
	e.dispatcher.SendData([]string{}, voteMsg)
}

func (e *ConsensusEngine) createVote(block *core.Block) core.Vote {
	vote := core.Vote{
		Block:  block.Hash(),
		Height: block.Height,
		ID:     e.privateKey.PublicKey().Address(),
		Epoch:  e.GetEpoch(),
	}
	vote.Sign(e.privateKey)
	return vote
}

func (e *ConsensusEngine) validateVote(vote core.Vote) bool {
	if res := vote.Validate(); res.IsError() {
		e.logger.WithFields(log.Fields{
			"err": res.String(),
		}).Warn("Ignoring invalid vote")
		return false
	}
	return true
}

func (e *ConsensusEngine) handleVote(vote core.Vote) (endEpoch bool) {
	// Validate vote.
	if !e.validateVote(vote) {
		return
	}

	// Save vote.
	err := e.state.AddVote(&vote)
	if err != nil {
		e.logger.WithFields(log.Fields{"err": err}).Panic("Failed to add vote")
	}

	// Update epoch.
	lfb := e.state.GetLastFinalizedBlock()
	nextValidators := e.validatorManager.GetNextValidatorSet(lfb.Hash())
	if vote.Epoch >= e.GetEpoch() {
		currentEpochVotes := core.NewVoteSet()
		allEpochVotes, err := e.state.GetEpochVotes()
		if err != nil {
			e.logger.WithFields(log.Fields{"err": err}).Panic("Failed to retrieve epoch votes")
		}
		for _, v := range allEpochVotes.Votes() {
			if v.Epoch >= vote.Epoch {
				currentEpochVotes.AddVote(v)
			}
		}

		if nextValidators.HasMajority(currentEpochVotes) {
			nextEpoch := vote.Epoch + 1
			endEpoch = true
			if nextEpoch > e.GetEpoch()+1 {
				// Broadcast epoch votes when jumping epoch.
				for _, v := range currentEpochVotes.Votes() {
					e.broadcastVote(v)
				}
			}

			tip := e.GetTipToExtend()
			expectedProposer := e.validatorManager.GetNextProposer(tip.Hash(), nextEpoch)

			e.logger.WithFields(log.Fields{
				"e.epoch":          e.GetEpoch,
				"nextEpoch":        nextEpoch,
				"epochVoteSet":     currentEpochVotes,
				"expectedProposer": expectedProposer.ID().Hex(),
			}).Debug("Majority votes for current epoch. Moving to new epoch")
			e.state.SetEpoch(nextEpoch)
		}
	}
	return
}

func (e *ConsensusEngine) checkCC(hash common.Hash) {
	if hash.IsEmpty() {
		return
	}
	block, err := e.Chain().FindBlock(hash)
	if err != nil {
		e.logger.WithFields(log.Fields{"block": hash.Hex()}).Debug("checkCC: Block hash in vote is not found")
		return
	}
	// Skip invalid block.
	if block.Status.IsInvalid() {
		return
	}
	// Skip if block is still pending.
	if block.Status.IsPending() {
		return
	}
	// Skip if block already has CC.
	if block.Status.IsCommitted() || block.Status.IsDirectlyFinalized() || block.Status.IsIndirectlyFinalized() {
		return
	}
	// Process hardcoded blocks.
	if block.Status.IsTrusted() {
		e.processCCBlock(block)
		return
	}
	// Ignore outdated votes.
	highestCCBlockHeight := e.state.GetHighestCCBlock().Height
	if block.Height < highestCCBlockHeight {
		return
	}

	votes := e.chain.FindVotesByHash(hash).UniqueVoter()
	validators := e.validatorManager.GetValidatorSet(hash)
	if validators.HasMajority(votes) {
		e.processCCBlock(block)
	}
}

func (e *ConsensusEngine) GetTipToVote() *core.ExtendedBlock {
	return e.GetTip(true)
}

func (e *ConsensusEngine) GetTipToExtend() *core.ExtendedBlock {
	return e.GetTip(false)
}

// GetTip return the block to be extended from.
func (e *ConsensusEngine) GetTip(includePendingBlockingLeaf bool) *core.ExtendedBlock {
	hcc := e.state.GetHighestCCBlock()
	candidate := hcc

	// DFS to find valid block with the greatest height.
	stack := []*core.ExtendedBlock{candidate}
	for len(stack) > 0 {
		curr := stack[len(stack)-1]
		stack = stack[:len(stack)-1]

		if !curr.Status.IsValid() {
			continue
		}
		if !includePendingBlockingLeaf && curr.HasValidatorUpdate {
			// A block with validator update is newer than local HCC. Proposing
			// on this branch will violate the two direct confirmations rule for
			// blocks with validator changes.
			continue
		}

		if curr.Height > candidate.Height {
			candidate = curr
		}

		for _, childHash := range curr.Children {
			child, err := e.chain.FindBlock(childHash)
			if err != nil {
				e.logger.WithFields(log.Fields{
					"err":       err,
					"childHash": childHash.Hex(),
				}).Fatal("Failed to find child block")
			}
			stack = append(stack, child)
		}
	}
	return candidate
}

func (e *ConsensusEngine) handleGuardianVote(v *core.AggregatedVotes) {
	e.guardian.HandleVote(v)
}

func (e *ConsensusEngine) broadcastGuardianVote(vote *core.AggregatedVotes) {
	payload, err := rlp.EncodeToBytes(vote)
	if err != nil {
		e.logger.WithFields(log.Fields{"guardian vote": vote}).Error("Failed to encode vote")
		return
	}
	voteMsg := dispatcher.DataResponse{
		ChannelID: common.ChannelIDGuardian,
		Payload:   payload,
	}
	e.dispatcher.SendData([]string{}, voteMsg)
}

// GetSummary returns a summary of consensus state.
func (e *ConsensusEngine) GetSummary() *StateStub {
	return e.state.GetSummary()
}

// FinalizedBlocks returns a channel that will be published with finalized blocks by the engine.
func (e *ConsensusEngine) FinalizedBlocks() chan *core.Block {
	return e.finalizedBlocks
}

// GetLastFinalizedBlock returns the last finalized block.
func (e *ConsensusEngine) GetLastFinalizedBlock() *core.ExtendedBlock {
	return e.state.GetLastFinalizedBlock()
}

func (e *ConsensusEngine) processCCBlock(ccBlock *core.ExtendedBlock) {
	if ccBlock.Height <= e.state.GetHighestCCBlock().Height {
		return
	}

	if ccBlock.Parent == ccBlock.HCC.BlockHash {

		// Finalize condition: b1 is finalized iff there is b2 where b2 is committed and
		// b2.Parent == b2.HCC == b1.
		parent, err := e.Chain().FindBlock(ccBlock.Parent)
		if err != nil {
			e.logger.WithFields(log.Fields{"err": err, "hash": ccBlock.Parent}).Error("Failed to load block")
			return
		}
		if err := e.finalizeBlock(parent); err != nil {
			return
		}
	}

	e.logger.WithFields(log.Fields{"ccBlock.Hash": ccBlock.Hash().Hex(), "c.epoch": e.state.GetEpoch()}).Debug("Updating highestCCBlock")
	e.state.SetHighestCCBlock(ccBlock)
	e.chain.CommitBlock(ccBlock.Hash())
}

func (e *ConsensusEngine) finalizeBlock(block *core.ExtendedBlock) error {
	if e.stopped {
		return nil
	}

	// Skip blocks that have already published.
	if block.Hash() == e.state.GetLastFinalizedBlock().Hash() {
		return nil
	}

	e.logger.WithFields(log.Fields{"block.Hash": block.Hash().Hex(), "block.Height": block.Height}).Info("Finalizing block")

	e.state.SetLastFinalizedBlock(block)
	e.ledger.FinalizeState(block.Height, block.StateHash)

	// Mark block and its ancestors as finalized.
	if err := e.chain.FinalizePreviousBlocks(block.Hash()); err != nil {
		return err
	}

	// Force update TX index on block finalization so that the index doesn't point to
	// duplicate TX in fork.
	e.chain.AddTxsToIndex(block, true)

	// Guardians to vote for checkpoint blocks.
	if common.IsCheckPointHeight(block.Height) {
		e.guardian.StartNewBlock(block.Hash())
		e.resetGuardianTimer()
	}

	select {
	case e.finalizedBlocks <- block.Block:
		e.logger.Infof("Notified finalized block, height=%v", block.Height)
	default:
		e.logger.Warnf("Failed to notify finalized block, height=%v", block.Height)
	}
	return nil
}

func (e *ConsensusEngine) shouldPropose(tip *core.ExtendedBlock, epoch uint64) bool {
	if epoch <= tip.Epoch {
		return false
	}
	if !e.shouldProposeByID(tip.Hash(), epoch, e.ID()) {
		return false
	}
	// Don't propose if majority has greater block height.
	epochVotes, err := e.state.GetEpochVotes()
	if err != nil {
		e.logger.WithFields(log.Fields{"error": err}).Warn("Failed to load epoch votes")
		return true
	}
	validators := e.validatorManager.GetNextValidatorSet(tip.Hash())
	votes := core.NewVoteSet()
	for _, v := range epochVotes.Votes() {
		if v.Height >= tip.Height+1 {
			votes.AddVote(v)
		}
	}
	if validators.HasMajority(votes) {
		return false
	}
	return true
}

func (e *ConsensusEngine) shouldProposeByID(previousBlock common.Hash, epoch uint64, id string) bool {
	if epoch == 0 { // special handling for genesis epoch
		return false
	}
	proposer := e.validatorManager.GetNextProposer(previousBlock, epoch)
	if proposer.ID().Hex() != id {
		return false
	}
	return true
}

func (e *ConsensusEngine) createProposal() (core.Proposal, error) {
	tip := e.GetTipToExtend()
	//result := e.ledger.ResetState(tip.Height, tip.StateHash)
	result := e.ledger.ResetState(tip.Block)
	if result.IsError() {
		e.logger.WithFields(log.Fields{
			"error":         result.Message,
			"tip.StateHash": tip.StateHash.Hex(),
			"tip":           tip,
		}).Panic("Failed to reset state to tip.StateHash")
	}

	// Add block.
	block := core.NewBlock()
	block.ChainID = e.chain.ChainID
	block.Epoch = e.GetEpoch()
	block.Parent = tip.Hash()
	block.Height = tip.Height + 1
	block.Proposer = e.privateKey.PublicKey().Address()
	block.Timestamp = big.NewInt(time.Now().Unix())
	block.HCC.BlockHash = e.state.GetHighestCCBlock().Hash()
	hccValidators := e.validatorManager.GetValidatorSet(block.HCC.BlockHash)
	block.HCC.Votes = e.chain.FindVotesByHash(block.HCC.BlockHash).UniqueVoter().FilterByValidators(hccValidators)

	// Add guardian votes.
	if block.Height >= common.HeightEnableTheta2 && common.IsCheckPointHeight(block.Height) {
		block.GuardianVotes = e.guardian.GetBestVote()
	}

	// Add Txs.
	newRoot, txs, result := e.ledger.ProposeBlockTxs(block)
	if result.IsError() {
		err := fmt.Errorf("Failed to collect Txs for block proposal: %v", result.String())
		return core.Proposal{}, err
	}
	block.AddTxs(txs)
	block.StateHash = newRoot

	// Sign block.
	sig, err := e.privateKey.Sign(block.SignBytes())
	if err != nil {
		e.logger.WithFields(log.Fields{"error": err}).Panic("Failed to sign vote")
	}
	block.SetSignature(sig)

	proposal := core.Proposal{
		Block:      block,
		ProposerID: common.HexToAddress(e.ID()),
	}

	// Add votes that might help peers progress, e.g. votes on last CC block and latest epoch
	// votes.
	lastCC := e.state.GetHighestCCBlock()
	lastCCValidators := e.validatorManager.GetValidatorSet(lastCC.Hash())
	lastCCVotes := e.chain.FindVotesByHash(lastCC.Hash())
	epochVotes, err := e.state.GetEpochVotes()
	if err != nil {
		if lastCC.Height > core.GenesisBlockHeight { // OK for the genesis block not to have votes
			e.logger.WithFields(log.Fields{"error": err}).Warn("Failed to load epoch votes")
		}
	}
	proposal.Votes = lastCCVotes.Merge(epochVotes).UniqueVoterAndBlock().FilterByValidators(lastCCValidators)

	return proposal, nil
}

func (e *ConsensusEngine) propose() {
	tip := e.GetTipToExtend()
	if !e.shouldPropose(tip, e.GetEpoch()) {
		return
	}

	var proposal core.Proposal
	var err error
	lastProposal := e.state.GetLastProposal()
	if lastProposal.Block != nil && e.GetEpoch() == lastProposal.Block.Epoch {
		proposal = lastProposal
		e.logger.WithFields(log.Fields{"proposal": proposal}).Info("Repeating proposal")
	} else {
		proposal, err = e.createProposal()
		if err != nil {
			e.logger.WithFields(log.Fields{"error": err}).Error("Failed to create proposal")
			return
		}
		e.state.LastProposal = proposal

		_, err = e.chain.AddBlock(proposal.Block)
		if err != nil {
			e.logger.WithFields(log.Fields{"error": err}).Fatal("Failed to add proposed block to chain")
		}

		e.logger.WithFields(log.Fields{"proposal": proposal}).Info("Making proposal")
	}

	payload, err := rlp.EncodeToBytes(proposal)
	if err != nil {
		e.logger.WithFields(log.Fields{"proposal": proposal}).Error("Failed to encode proposal")
		return
	}
	proposalMsg := dispatcher.DataResponse{
		ChannelID: common.ChannelIDProposal,
		Payload:   payload,
	}
	e.dispatcher.SendData([]string{}, proposalMsg)

	go func() {
		e.AddMessage(proposal.Block)
	}()
}

func (e *ConsensusEngine) pruneState(currentBlockHeight uint64) {
	if !viper.GetBool(common.CfgStorageStatePruningEnabled) {
		return
	}

	pruneInterval := uint64(viper.GetInt(common.CfgStorageStatePruningInterval))
	if currentBlockHeight%pruneInterval != 0 {
		return
	}

	minimumNumBlocksToRetain := uint64(viper.GetInt(common.CfgStorageStatePruningRetainedBlocks))
	if currentBlockHeight <= minimumNumBlocksToRetain+1 {
		return
	}

	endHeight := currentBlockHeight - minimumNumBlocksToRetain
	e.ledger.PruneState(endHeight)
}

func (e *ConsensusEngine) State() *State {
	return e.state
}

func (e *ConsensusEngine) resetGuardianTimer() {
	if e.guardianTimer != nil {
		e.guardianTimer.Stop()
	}
	e.guardianTimer = time.NewTicker(time.Duration(viper.GetInt(common.CfgGuardianRoundLength)) * time.Second)
}<|MERGE_RESOLUTION|>--- conflicted
+++ resolved
@@ -649,11 +649,7 @@
 	applyBlockTime := time.Since(start1)
 
 	start1 = time.Now()
-<<<<<<< HEAD
-	e.pruneState(block.Height)
-=======
 	go e.pruneState(block.Height)
->>>>>>> 5c920416
 	pruneStateTime := time.Since(start1)
 
 	if hasValidatorUpdate, ok := result.Info["hasValidatorUpdate"]; ok {
